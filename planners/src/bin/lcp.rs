--- conflicted
+++ resolved
@@ -131,25 +131,15 @@
     let mut solver = init_solver(pb);
 
     let found_plan = if optimize_makespan {
-<<<<<<< HEAD
         let res = solver
             .minimize_with(pb.horizon, |makespan, ass| {
                 println!(
                     "\nFound plan with makespan: {}\n{}",
                     makespan,
-                    format_pddl_plan(&pb, ass).unwrap_or_else(|e| format!("Error while formatting:\n{}", e))
+                    format_pddl_plan(pb, ass).unwrap_or_else(|e| format!("Error while formatting:\n{}", e))
                 );
             })
             .unwrap();
-=======
-        let res = solver.minimize_with(pb.horizon, |makespan, ass| {
-            println!(
-                "\nFound plan with makespan: {}\n{}",
-                makespan,
-                format_pddl_plan(pb, ass).unwrap_or_else(|e| format!("Error while formatting:\n{}", e))
-            );
-        });
->>>>>>> 4705a875
         res.map(|tup| tup.1)
     } else if solver.solve().unwrap() {
         Some(solver.model.clone())
