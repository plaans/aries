--- conflicted
+++ resolved
@@ -8,22 +8,13 @@
 # declare aries val
 get_environment().factory.add_engine("aries-val", "up_aries", "AriesVal")
 
-IGNORED_SOLVE_DOMAINS = ["up:basic_numeric"]
-
 mode = sys.argv[1]
 pb = sys.argv[2] if sys.argv[2:] else ""
 
 if mode.lower() == "val":
-<<<<<<< HEAD
     errors = report.report_validation("aries-val", problem_prefix=pb)
 elif mode.lower() == "solve":
     errors = report.report_oneshot("aries", problem_prefix=pb)
-=======
-    errors = report.report_validation('aries-val')
-elif mode.lower() == 'solve':
-    errors = report.report_oneshot("aries")
-    errors = list(filter(lambda solver_pb: solver_pb[1] not in IGNORED_SOLVE_DOMAINS, errors))
->>>>>>> 6533d3eb
 else:
     raise ValueError(f"Unknown mode: {mode}")
 
