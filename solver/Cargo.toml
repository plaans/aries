[package]
name = "aries"
version = "0.0.6"
authors = ["Arthur Bit-Monnot <abitmonnot@laas.fr>"]
edition = "2021"
# See more keys and their definitions at https://doc.rust-lang.org/cargo/reference/manifest.html

[features]
# If enabled, will instruct the the solver to count cpu cycles at various point of its execution.
# The implementation relies to time-stamp counter and intrinsic for the x86_64 platform.
# If the target platform is not supported, activating this feature will have no effects.
cpu_cycles = []


<<<<<<< HEAD
# If enabled, use i64 for integer constants and i128 for long constants.
# If "i64" is enabled then "i128" must be disabled.
i64 = []

# If enabled, use i128 for integer constants and long constants.
# If "i128" is enabled then "i64" must be disabled.
i128 = []


=======
>>>>>>> b1b7af3d
[dependencies]
anyhow = { workspace = true }
streaming-iterator = "0.1.5"
lazy_static = "1.4.0"
vec_map = "0.8.1"
itertools = { workspace = true }
bit-set = { default-features = false, version = "0.5.2" }
crossbeam-channel = "0.5"
env_param = { path = "../env_param" }
smallvec = "1.4.2"
num-integer = { default-features = false, version = "0.1.44" }
tracing = { workspace = true }
lru = "0.12.3"
rand = { workspace = true }
num-rational = { workspace = true }
hashbrown = "0.15"

[dev-dependencies]
rand = "0.8"<|MERGE_RESOLUTION|>--- conflicted
+++ resolved
@@ -12,7 +12,6 @@
 cpu_cycles = []
 
 
-<<<<<<< HEAD
 # If enabled, use i64 for integer constants and i128 for long constants.
 # If "i64" is enabled then "i128" must be disabled.
 i64 = []
@@ -22,8 +21,6 @@
 i128 = []
 
 
-=======
->>>>>>> b1b7af3d
 [dependencies]
 anyhow = { workspace = true }
 streaming-iterator = "0.1.5"
