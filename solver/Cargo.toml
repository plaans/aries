--- conflicted
+++ resolved
@@ -21,10 +21,7 @@
 streaming-iterator = "0.1.5"
 lazy_static = "1.4.0"
 vec_map = "0.8.1"
-<<<<<<< HEAD
-=======
 
->>>>>>> c61a38e0
 itertools = { workspace = true }
 bit-set = { default-features = false, version = "0.5.2" }
 crossbeam-channel = "0.5"
