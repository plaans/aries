--- conflicted
+++ resolved
@@ -314,8 +314,13 @@
     ///    - return if no conflict was detected
     ///    - otherwise: learn a conflicting clause, backtrack up the decision tree and repeat the process.
     #[must_use]
-<<<<<<< HEAD
     pub fn propagate_and_backtrack_to_consistent(&mut self) -> bool {
+        // TODO: might not be the most appropriate place to do this.
+        while let Ok(signal) = self.sync.signals.try_recv() {
+            match signal {
+                Signal::Interrupt => return Err(Exit::Interrupted),
+            }
+        }
         loop {
             match self.propagate() {
                 Ok(()) => return true,
@@ -338,15 +343,6 @@
     /// - `Err(clause)`: if a conflict was found. In this case, `clause` is a conflicting cause in the current
     ///   decision level that   
     pub fn propagate(&mut self) -> Result<(), Disjunction> {
-=======
-    pub fn propagate_and_backtrack_to_consistent(&mut self) -> Result<bool, Exit> {
-        while let Ok(signal) = self.sync.signals.try_recv() {
-            match signal {
-                Signal::Interrupt => return Err(Exit::Interrupted),
-            }
-        }
-
->>>>>>> 03428995
         let global_start = StartCycleCount::now();
 
         // we might need to do several rounds of propagation to make sur the first inference engines,
@@ -360,7 +356,6 @@
             match self.reasoners.sat.propagate(&mut self.model.discrete) {
                 Ok(()) => (),
                 Err(explanation) => {
-<<<<<<< HEAD
                     // conflict, learnt clause and exit
                     let clause = self.model.discrete.refine_explanation(explanation, &mut self.reasoners);
                     self.stats.num_conflicts += 1;
@@ -370,22 +365,6 @@
                     self.stats.propagation_time += global_start.elapsed();
                     self.stats.per_module_propagation_time[0] += sat_start.elapsed();
                     return Err(clause);
-=======
-                    let expl = self.model.discrete.refine_explanation(explanation, &mut self.reasoners);
-                    if self.add_conflicting_clause_and_backtrack(expl) {
-                        self.stats.num_conflicts += 1;
-                        self.stats.per_module_conflicts[0] += 1;
-
-                        // skip theory propagations to repeat sat propagation,
-                        self.stats.per_module_propagation_time[0] += sat_start.elapsed();
-                        continue;
-                    } else {
-                        // no level at which the clause is not violated
-                        self.stats.propagation_time += global_start.elapsed();
-                        self.stats.per_module_propagation_time[0] += sat_start.elapsed();
-                        return Ok(false); // UNSAT
-                    }
->>>>>>> 03428995
                 }
             }
             self.stats.per_module_propagation_time[0] += sat_start.elapsed();
@@ -412,17 +391,7 @@
                         self.stats.per_module_conflicts[i + 1] += 1;
                         self.stats.propagation_time += global_start.elapsed();
                         self.stats.per_module_propagation_time[i + 1] += theory_propagation_start.elapsed();
-<<<<<<< HEAD
                         return Err(clause);
-=======
-
-                        if self.add_conflicting_clause_and_backtrack(clause) {
-                            // skip the rest of the propagations
-                            break;
-                        } else {
-                            return Ok(false);
-                        }
->>>>>>> 03428995
                     }
                 }
                 self.stats.per_module_propagation_time[i + 1] += theory_propagation_start.elapsed();
@@ -438,11 +407,7 @@
             }
         }
         self.stats.propagation_time += global_start.elapsed();
-<<<<<<< HEAD
         Ok(())
-=======
-        Ok(true)
->>>>>>> 03428995
     }
 
     pub fn print_stats(&self) {
