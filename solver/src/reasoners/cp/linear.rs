// =========== Sum ===========

use crate::backtrack::{DecLvl, EventIndex};
<<<<<<< HEAD
use crate::core::state::{Cause, Domains, Event, Explanation, InvalidUpdate};
use crate::core::{acc_to_cst, cst_to_acc, IntAccumulator, IntCst, Lit, SignedVar, VarRef, INT_CST_MAX, INT_CST_MIN};
=======
use crate::core::state::{Cause, Domains, DomainsSnapshot, Event, Explanation, InvalidUpdate};
use crate::core::{IntCst, Lit, SignedVar, VarRef, INT_CST_MAX, INT_CST_MIN};
>>>>>>> 4f67677c
use crate::reasoners::cp::{Propagator, PropagatorId, Watches};
use crate::reasoners::Contradiction;
use itertools::Itertools;
use num_integer::{div_ceil, div_floor, Integer};
use std::cmp::{Ordering, PartialEq};
use std::collections::BinaryHeap;
use std::fmt::{Debug, Formatter};

#[derive(Clone, Copy, Eq, PartialEq)]
pub(super) struct SumElem {
    factor: IntCst,
    var: SignedVar,
}

impl std::fmt::Display for SumElem {
    fn fmt(&self, f: &mut std::fmt::Formatter<'_>) -> std::fmt::Result {
        debug_assert!(self.factor >= 0);
        write!(f, "{:?}", self.var)?;
        if self.factor != 1 {
            write!(f, " * {}", self.factor)?;
        }
        Ok(())
    }
}

impl std::fmt::Debug for SumElem {
    fn fmt(&self, f: &mut std::fmt::Formatter<'_>) -> std::fmt::Result {
        write!(f, "{self}")
    }
}

impl SumElem {
    pub fn new(factor: IntCst, var: VarRef) -> Self {
        debug_assert_ne!(factor, 0);
        if factor > 0 {
            Self {
                factor,
                var: SignedVar::plus(var),
            }
        } else {
            Self {
                factor: -factor,
                var: SignedVar::minus(var),
            }
        }
    }

    fn is_constant(&self) -> bool {
        debug_assert!(self.var.variable() != VarRef::ONE); // TODO remove
        false
    }

    fn get_lower_bound(&self, domains: &Domains) -> IntAccumulator {
        debug_assert!(self.factor > 0);
        cst_to_acc(domains.lb(self.var)).saturating_mul(cst_to_acc(self.factor))
    }
    fn get_upper_bound(&self, domains: &Domains) -> IntAccumulator {
        debug_assert!(self.factor > 0);
        cst_to_acc(domains.ub(self.var)).saturating_mul(cst_to_acc(self.factor))
    }
    fn set_ub(&self, ub: IntAccumulator, domains: &mut Domains, cause: Cause) -> Result<bool, InvalidUpdate> {
        debug_assert!(self.factor > 0);
        let var = self.var;

        // We need to enforce `ub >= var * factor`  with factor > 0
        // enforce  ub / factor >= var
        // equiv to floor(ub / factor) >= var
        let ub = div_floor(ub, cst_to_acc(self.factor));
        let ub = acc_to_cst(ub.clamp(cst_to_acc(INT_CST_MIN), cst_to_acc(INT_CST_MAX)));
        domains.set_ub(self.var, ub, cause)
    }
}

struct LbBoundEvent<'a> {
    elem: &'a SumElem,
    event: EventIndex,
    domains: &'a DomainsSnapshot<'a>,
}

impl<'a> Debug for LbBoundEvent<'a> {
    fn fmt(&self, f: &mut Formatter<'_>) -> std::fmt::Result {
        write!(f, "{:?} : {} <- {}", self.elem, self.lb(), self.previous_lb())
    }
}

impl<'a> LbBoundEvent<'a> {
    fn new(elem: &'a SumElem, domains: &'a DomainsSnapshot) -> Option<Self> {
        let var_ub = domains.lb(elem.var);
        let lit = Lit::geq(elem.var, var_ub);
        let event = domains.implying_event(lit)?;

        Some(Self { elem, event, domains })
    }
    fn event(&self) -> &Event {
        self.domains.get_event(self.event)
    }

    fn literal(&self) -> Lit {
        self.event().new_literal()
    }

    /// Lower bound of the element (accounting for the factor) entailed by this event.
    fn lb(&self) -> IntAccumulator {
        // since we are looking for a lower bound, the event will be on an upper bound of the negated variable
        debug_assert_eq!(self.elem.var, -self.event().affected_bound);
<<<<<<< HEAD
        let var_lb = -cst_to_acc(self.event().new_value.as_int());
        var_lb.saturating_mul(cst_to_acc(self.elem.factor))
=======
        let var_lb = -self.event().new_upper_bound as i64;
        var_lb.saturating_mul(self.elem.factor as i64)
>>>>>>> 4f67677c
    }

    /// Lower bound of the element (accounting for the factor) BEFORE this event.
    fn previous_lb(&self) -> IntAccumulator {
        // since we are looking for a lower bound, the event will be on an upper bound of the negated variable
        debug_assert_eq!(self.elem.var, -self.event().affected_bound);
<<<<<<< HEAD
        let previous_var_lb = -cst_to_acc(self.event().previous.value.as_int());
        previous_var_lb.saturating_mul(cst_to_acc(self.elem.factor))
=======
        let previous_var_lb = -self.event().previous.upper_bound as i64;
        previous_var_lb.saturating_mul(self.elem.factor as i64)
>>>>>>> 4f67677c
    }

    /// Returns the previous lower bound event (that preceded this one).
    /// Return `None` if there was no previous event (i.e. the `prev_lb` was entailed at ROOT).
    fn into_previous(self) -> Option<Self> {
        let index = self.event().previous.cause?;
        let previous = Self {
            elem: self.elem,
            event: index,
            domains: self.domains,
        };
        debug_assert_eq!(previous.lb(), self.previous_lb());
        debug_assert!(self > previous, "previous should have lower priority");
        Some(previous)
    }
}

impl<'a> PartialEq<Self> for LbBoundEvent<'a> {
    fn eq(&self, other: &Self) -> bool {
        self.elem == other.elem && self.event == other.event
    }
}

impl<'a> PartialOrd for LbBoundEvent<'a> {
    fn partial_cmp(&self, other: &Self) -> Option<Ordering> {
        Some(self.cmp(other))
    }
}

impl<'a> Eq for LbBoundEvent<'a> {}

impl<'a> Ord for LbBoundEvent<'a> {
    fn cmp(&self, other: &Self) -> Ordering {
        // Ordering is base on the event ID only
        // later event is bigger
        self.event.cmp(&other.event)
    }
}

#[derive(Clone, Debug)]
pub(super) struct LinearSumLeq {
    pub elements: Vec<SumElem>,
    pub ub: IntCst,
    pub active: Lit,
}

impl std::fmt::Display for LinearSumLeq {
    fn fmt(&self, f: &mut std::fmt::Formatter<'_>) -> std::fmt::Result {
        let prez = format!("[{:?}]", self.active);
        write!(f, "{prez:<8}")?;
        for (i, e) in self.elements.iter().enumerate() {
            if i != 0 {
                write!(f, " + ")?;
            }
            write!(f, "{e}")?;
        }
        write!(f, " <= {}", self.ub)
    }
}

impl LinearSumLeq {
    fn print(&self, domains: &Domains) {
        println!("ub: {}", self.ub);
        for e in &self.elements {
            println!(
                " (?{:?}) {:?} x {:?} : [{}, {}]",
                domains.presence(e.var),
                e.factor,
                e.var,
                e.get_lower_bound(domains),
                e.get_upper_bound(domains)
            )
        }
    }
}

impl Propagator for LinearSumLeq {
    fn setup(&self, id: PropagatorId, context: &mut Watches) {
        context.add_watch(self.active.variable(), id);
        for e in &self.elements {
            if !e.is_constant() {
                context.add_lb_watch(e.var, id);
            }
        }
    }

    fn propagate(&self, domains: &mut Domains, cause: Cause) -> Result<(), Contradiction> {
        if domains.entails(self.active) {
            // constraint is active, propagate
            let sum_lb: IntAccumulator = self.elements.iter().map(|e| e.get_lower_bound(domains)).sum();
            let f = cst_to_acc(self.ub) - sum_lb;

            if f < 0 {
                // INCONSISTENT
                let mut expl = Explanation::new();
                self.explain(Lit::FALSE, &DomainsSnapshot::current(domains), &mut expl);
                return Err(Contradiction::Explanation(expl));
            }

            for e in &self.elements {
                let lb = e.get_lower_bound(domains);
                let ub = e.get_upper_bound(domains);
                debug_assert!(lb <= ub);
                if ub - lb > f {
                    let new_ub = f + lb;
                    e.set_ub(new_ub, domains, cause)?;
                }
            }
        }
        Ok(())
    }

    fn explain(&self, literal: Lit, domains: &DomainsSnapshot, out_explanation: &mut Explanation) {
        // println!("\n EXPLAIN {literal:?}");
        // a + b + c <= ub
        // we either explain a contradiction:
        //    lb(a) + lb(b) + lb(c) <= ub
        // or an inference  a <= uba
        //      uba <= ub - lb(b) - lb(c)
        //      lb(b) + lb(c) <= ub - uba

        if self.active != Lit::TRUE {
            // explanation is always conditioned by the activity of the propagator
            out_explanation.push(self.active);
        }

        // gather the potential explainers (LHS) in a set of culprits
        //  SUM_{c in culprits) <= UB
        let mut culprits = BinaryHeap::new();

        let mut ub = cst_to_acc(self.ub);
        if literal == Lit::FALSE {
            // we are explaining a contradiction hence we must show that our lower bounds are strictly greater than the uupper bound
            ub += 1;
        } else {
            // we are NOT explaining a contradiction, at least one element be the subject of the explanation
            debug_assert!(self.elements.iter().any(|e| e.var == literal.svar()));
        }
        for e in &self.elements {
            if e.var == literal.svar() {
                let factor = cst_to_acc(e.factor);
                // this is the element to explain
                // move its upper bound to the RHS
<<<<<<< HEAD
                let a_ub = cst_to_acc(literal.bound_value().as_int()).saturating_mul(factor);
=======
                let a_ub = (literal.ub_value() as i64).saturating_mul(factor);
>>>>>>> 4f67677c
                // the inference is:   factor * e.var <= a_ub
                //  e.var <= a_ub / factor
                // because e.var is integral, we can increase a_ub until its is immediately before the next multiple of factor
                // without changing the result
                let a_ub = div_floor(a_ub, factor) * factor + factor - 1;
<<<<<<< HEAD
                debug_assert!(div_floor(a_ub, factor) <= cst_to_acc(literal.bound_value().as_int()));
=======
                debug_assert!(div_floor(a_ub, factor) <= literal.ub_value() as i64);
>>>>>>> 4f67677c
                // println!("culprit {e:?}");
                ub -= a_ub;
            } else if let Some(event) = LbBoundEvent::new(e, domains) {
                // there is a lower bound event on this element, add it to the set of culprits for later processing
                culprits.push(event)
            } else {
                // no event associated to the element, which means its value is entailed at the ROOT
                // Hence it does need to be present in the explanation, but should cancel its contribution to the UB
                let elem_var_lb = cst_to_acc(domains.lb(e.var));
                debug_assert_eq!(
                    domains.entailing_level(Lit::geq(e.var, elem_var_lb as IntCst)),
                    DecLvl::ROOT
                );
                let elem_lb = elem_var_lb.saturating_mul(cst_to_acc(e.factor));
                // println!("move left: {e:?} >= {elem_lb}");
                ub -= elem_lb;
            }
        }

        let sum_lb = |culps: &BinaryHeap<LbBoundEvent>| -> IntAccumulator { culps.iter().map(|e| e.lb()).sum() };
        let print = |culps: &BinaryHeap<LbBoundEvent>| {
            println!("QUEUE:");
            for e in culps.iter() {
                println!(
                    " {:?} ({:?}) {:?} {:?}    {:?}",
                    e.literal(),
                    &e.elem,
                    e.lb(),
                    e.previous_lb(),
                    e.event
                )
            }
        };
        // print(&culprits);

        let mut culprits_lb = sum_lb(&culprits);
        // println!("BEFORE LOOP: {culprits_lb}   <= {ub}");
        while let Some(elem_event) = culprits.pop() {
            // let e = &elem_event;
            // println!(
            //     " {:?} ({:?}) {:?} {:?}    {:?}",
            //     e.literal(),
            //     &e.elem,
            //     e.lb(),
            //     e.previous_lb(),
            //     e.event
            // );
            let event_idx = elem_event.event;
            let lb = elem_event.lb();
            let prev_lb = elem_event.previous_lb();
            culprits_lb -= lb; // update the
            debug_assert_eq!(culprits_lb, sum_lb(&culprits));

            debug_assert!(ub <= culprits_lb + lb);
            if ub <= culprits_lb + prev_lb {
                // this event is not necessary and considering the previous one would be sufficient for the explanation
                if let Some(previous) = elem_event.into_previous() {
                    // add the previous lower bound for later processing
                    culprits.push(previous);
                    culprits_lb += prev_lb;
                    // println!("  > to prev")
                } else {
                    // there was no previous event (ie the previous lower bound always holds)
                    debug_assert_eq!(
                        domains.entailing_level(domains.get_event(event_idx).previous_literal()),
                        DecLvl::ROOT
                    );
                    // no need to add to the explanation (tautology) but cancel its contribution
                    ub -= prev_lb;
                    // println!("  > folded")
                }
            } else {
                // this event is necessary, add it to the explanation
                out_explanation.push(elem_event.literal());
                ub -= lb;
                // println!("  > select")
            }
        }
    }

    fn clone_box(&self) -> Box<dyn Propagator> {
        Box::new(self.clone())
    }
}

#[cfg(test)]
mod tests {
    use super::*;
    use crate::backtrack::Backtrack;
    use crate::core::literals::Disjunction;
    use crate::core::state::{Explainer, InferenceCause, Origin};
    use crate::core::SignedVar;
    use crate::reasoners::ReasonerId;
    use rand::prelude::SmallRng;
    use rand::seq::SliceRandom;
    use rand::{Rng, SeedableRng};
    /* ============================== Factories ============================= */

    fn var(lb: IntCst, ub: IntCst, factor: IntCst, dom: &mut Domains) -> SumElem {
        let x = dom.new_var(lb, ub);
        SumElem::new(factor, x)
    }

    fn sum(elements: Vec<SumElem>, ub: IntCst, active: Lit) -> LinearSumLeq {
        LinearSumLeq { elements, ub, active }
    }

    /* =============================== Helpers ============================== */

    fn check_bounds(e: &SumElem, d: &Domains, lb: IntCst, ub: IntCst) {
        assert_eq!(e.get_lower_bound(d), lb.into());
        assert_eq!(e.get_upper_bound(d), ub.into());
    }

    fn check_bounds_var(v: VarRef, d: &Domains, lb: IntCst, ub: IntCst) {
        assert_eq!(d.lb(v), lb);
        assert_eq!(d.ub(v), ub);
    }

    /* ================================ Tests =============================== */

    #[test]
    /// Tests that the upper bound of a variable can be changed
    fn test_ub_setter_var() {
        let mut d = Domains::new();
        let v = var(-100, 100, 2, &mut d);
        let s = sum(vec![v], 10, Lit::TRUE);
        check_bounds(&v, &d, -200, 200);
        assert_eq!(v.set_ub(50, &mut d, Cause::Decision), Ok(true));
        check_bounds(&v, &d, -200, 50);
        assert_eq!(v.set_ub(50, &mut d, Cause::Decision), Ok(false));
        check_bounds(&v, &d, -200, 50);
    }

    #[test]
    /// Tests that the upper bound of a constant can be changed if it is greater or equal to the current value
    fn test_ub_setter_cst() {
        let mut d = Domains::new();
        let c = var(3, 3, 1, &mut d);
        let s = sum(vec![c], 10, Lit::TRUE);
        check_bounds(&c, &d, 3, 3);
        assert_eq!(c.set_ub(50, &mut d, Cause::Decision), Ok(false));
        check_bounds(&c, &d, 3, 3);
        assert_eq!(c.set_ub(3, &mut d, Cause::Decision), Ok(false));
        check_bounds(&c, &d, 3, 3);
        assert!(c.set_ub(0, &mut d, Cause::Decision).is_err());
        check_bounds(&c, &d, 3, 3);
    }

    #[test]
    /// Tests on the constraint `2*x + 3 <= 10` with `x` in `[-100, 100]`
    fn test_single_var_constraint() {
        let mut d = Domains::new();
        let x = var(-100, 100, 2, &mut d);
        let c = var(3, 3, 1, &mut d);
        let s = sum(vec![x, c], 10, Lit::TRUE);

        // Check bounds
        check_bounds(&x, &d, -200, 200);
        check_bounds(&c, &d, 3, 3);

        // Check propagation
        assert!(s.propagate(&mut d, Cause::Decision).is_ok());
        check_bounds(&x, &d, -200, 6); // We should have an upper bound of 7 but `x` is an integer so we have `x=floor(7/2)*2`
        check_bounds(&c, &d, 3, 3);

        // Possible ub setting
        assert_eq!(x.set_ub(5, &mut d, Cause::Decision), Ok(true));
        check_bounds(&x, &d, -200, 4);
        check_bounds(&c, &d, 3, 3);

        // Impossible ub setting
        assert_eq!(x.set_ub(10, &mut d, Cause::Decision), Ok(false));
        check_bounds(&x, &d, -200, 4);
        check_bounds(&c, &d, 3, 3);
    }

    #[test]
    /// Tests on the constraint `2*x + 3*y + z + 25 <= 10` with variables in `[-100, 100]`
    fn test_multi_var_constraint() {
        let mut d = Domains::new();
        let x = var(-100, 100, 2, &mut d);
        let y = var(-100, 100, 3, &mut d);
        let z = var(-100, 100, 1, &mut d);
        let c = var(25, 25, 1, &mut d);
        let s = sum(vec![x, y, z, c], 10, Lit::TRUE);

        // Check bounds
        check_bounds(&x, &d, -200, 200);
        check_bounds(&y, &d, -300, 300);
        check_bounds(&z, &d, -100, 100);
        check_bounds(&c, &d, 25, 25);

        // Check propagation
        assert!(s.propagate(&mut d, Cause::Decision).is_ok());
        check_bounds(&x, &d, -200, 200);
        check_bounds(&y, &d, -300, 285);
        check_bounds(&z, &d, -100, 100);
        check_bounds(&c, &d, 25, 25);
    }

    #[test]
    /// Tests on the constraint `2*x - 3*y + 0*z + 25 <= 10` with variables in `[-100, 100]`
    fn test_neg_factor_constraint() {
        let mut d = Domains::new();
        let x = var(-100, 100, 2, &mut d);
        let y = var(-100, 100, -3, &mut d);
        let z = var(0, 0, 1, &mut d);
        let c = var(25, 25, 1, &mut d);
        let s = sum(vec![x, y, z, c], 10, Lit::TRUE);

        // Check bounds
        check_bounds(&x, &d, -200, 200);
        check_bounds(&y, &d, -300, 300);
        check_bounds(&z, &d, 0, 0);
        check_bounds(&c, &d, 25, 25);

        // Check propagation
        assert!(s.propagate(&mut d, Cause::Decision).is_ok());
        check_bounds(&x, &d, -200, 200);
        check_bounds(&y, &d, -300, 183);
        check_bounds(&z, &d, 0, 0);
        check_bounds(&c, &d, 25, 25);
    }

    #[test]
    /// Test that the explanation of an impossible sum `25 <= 10` is its present
    fn test_explanation_present_impossible_sum() {
        let mut d = Domains::new();
        let v = d.new_var(-1, 1);
        let c = var(25, 25, 1, &mut d);
        let s = sum(vec![c], 10, v.lt(0));

        // The sum is not necessary active so everything is ok
        assert!(s.propagate(&mut d, Cause::Decision).is_ok());
        check_bounds_var(v, &d, -1, 1);

        // Change the value of `v` to activate the impossible sum
        d.set_lb(v, -1, Cause::Decision);
        d.set_ub(v, -1, Cause::Decision);
        check_bounds_var(v, &d, -1, -1);
        let p = s.propagate(&mut d, Cause::Decision);
        assert!(p.is_err());
        let Contradiction::Explanation(e) = p.unwrap_err() else {
            unreachable!()
        };
        assert_eq!(e.lits, vec![v.lt(0)]);
        check_bounds_var(v, &d, -1, -1);
    }

    static INFERENCE_CAUSE: Cause = Cause::Inference(InferenceCause {
        writer: ReasonerId::Cp,
        payload: 0,
    });

    /// Test that triggers propagation of random decisions and checks that the explanations are minimal
    #[test]
    fn test_explanations() {
        let mut rng = SmallRng::seed_from_u64(0);
        // function that returns a given number of decisions to be applied later
        // it use the RNG above to drive its random choices
        let mut pick_decisions = |d: &Domains, min: usize, max: usize| -> Vec<Lit> {
            let num_decisions = rng.gen_range(min..=max);
            let vars = d.variables().filter(|v| !d.is_bound(*v)).collect_vec();
            let mut lits = Vec::with_capacity(num_decisions);
            for _ in 0..num_decisions {
                let var_id = rng.gen_range(0..vars.len());
                let var = vars[var_id];
                let (lb, ub) = d.bounds(var);
                let below: bool = rng.gen();
                let lit = if below {
                    let ub = rng.gen_range(lb..ub);
                    Lit::leq(var, ub)
                } else {
                    let lb = rng.gen_range((lb + 1)..=ub);
                    Lit::geq(var, lb)
                };
                lits.push(lit);
            }
            lits
        };
        // new rng for local use
        let mut rng = SmallRng::seed_from_u64(0);

        // a set of constraints to be tested individually
        let constraints: &[(&[IntCst], IntCst)] = &[
            (&[2, 4, 6, 4], 30), // 2x1 + 4x2 + 6x3 + 4x4 <= 30
            (&[2, -4, 6, -1, 4, 3], 5),
            (&[2, 4, 6, 4, 5], 30),
            (&[2, 4, 6, 4], 60),
            (&[2, -4, 6, -1, 4, 3], 5),
            (&[2, -1, 6, 4, -3], -17),
        ];

        for (weights, ub) in constraints {
            // we have one constraint to test
            let mut d = Domains::new();
            let vars = (0..weights.len()).map(|i| d.new_var(0, 10)).collect_vec();
            let elems = weights
                .iter()
                .zip(vars.iter())
                .map(|(w, v)| SumElem::new(*w, *v))
                .collect_vec();

            let mut s = sum(elems, *ub, Lit::TRUE);
            println!("\nConstraint: {s:?}");

            // repeat a large number of random tests
            for _ in 0..1000 {
                // pick a random set of decisions
                let decisions = pick_decisions(&d, 1, 10);
                println!("decisions: {decisions:?}");

                // get a copy of the domain on which to apply all decisions
                let mut d = d.clone();
                d.save_state();

                // apply all decisions
                for dec in decisions {
                    d.set(dec, Cause::Decision);
                }

                // propagate
                match s.propagate(&mut d, INFERENCE_CAUSE) {
                    Ok(()) => {
                        // propagation successful, check that all inferences have correct explanations
                        check_events(&d, &mut s);
                    }
                    Err(contradiction) => {
                        // propagation failure, check that the contradiction is a valid one
                        let explanation = match contradiction {
                            Contradiction::InvalidUpdate(InvalidUpdate(lit, cause)) => {
                                let mut expl = Explanation::with_capacity(16);
                                expl.push(!lit);
                                d.add_implying_literals_to_explanation(lit, cause, &mut expl, &mut s);
                                expl
                            }
                            Contradiction::Explanation(expl) => expl,
                        };
                        let mut d = d.clone();
                        d.reset();
                        // get the conjunction and shuffle it
                        //note that we do not check minimality here
                        let mut conjuncts = explanation.lits;
                        conjuncts.shuffle(&mut rng);
                        for &conjunct in &conjuncts {
                            d.set(conjunct, Cause::Decision);
                        }

                        assert!(
                            s.propagate(&mut d, INFERENCE_CAUSE).is_err(),
                            "explanation: {conjuncts:?}\n {s:?}"
                        );
                    }
                }
            }
        }
    }

    /// Check that all events since the last decision have a minimal explanation
    pub fn check_events(s: &Domains, explainer: &mut (impl Propagator + Explainer)) {
        let events = s
            .trail()
            .events()
            .iter()
            .rev()
            .take_while(|ev| ev.cause != Origin::DECISION)
            .cloned()
            .collect_vec();
        // check that all events have minimal explanations
        for ev in &events {
            check_event_explanation(s, ev, explainer);
        }
    }

    /// Checks that the event has a minimal explanion
    pub fn check_event_explanation(s: &Domains, ev: &Event, explainer: &mut (impl Propagator + Explainer)) {
        let implied = ev.new_literal();
        // generate explantion
        let implicants = s.implying_literals(implied, explainer).unwrap();
        let clause = Disjunction::new(implicants.iter().map(|l| !*l).collect_vec());
        // check minimality
        check_explanation_minimality(s, implied, clause, explainer);
    }

    pub fn check_explanation_minimality(
        domains: &Domains,
        implied: Lit,
        clause: Disjunction,
        propagator: &dyn Propagator,
    ) {
        let mut domains = domains.clone();
        // println!("=== original trail ===");
        // solver.model.domains().trail().print();
        domains.reset();
        assert!(!domains.entails(implied));

        // gather all decisions not already entailed at root level
        let mut decisions = clause
            .literals()
            .iter()
            .copied()
            .filter(|&l| !domains.entails(l))
            .map(|l| !l)
            .collect_vec();

        for _rotation_id in 0..decisions.len() {
            // println!("\nClause: {implied:?} <- {decisions:?}\n");
            for i in 0..decisions.len() {
                let l = decisions[i];
                if domains.entails(l) {
                    continue;
                }
                // println!("Decide {l:?}");
                domains.decide(l);
                propagator
                    .propagate(&mut domains, INFERENCE_CAUSE)
                    .expect("failed prop");

                let decisions_left = decisions[i + 1..]
                    .iter()
                    .filter(|&l| !domains.entails(*l))
                    .collect_vec();

                if !decisions_left.is_empty() {
                    assert!(!domains.entails(implied), "Not minimal, useless: {:?}", &decisions_left)
                }
            }

            // println!("=== Post trail ===");
            // solver.trail().print();
            assert!(
                domains.entails(implied),
                "Literal not implied after all implicants enforced"
            );
            decisions.rotate_left(1);
        }
    }
}<|MERGE_RESOLUTION|>--- conflicted
+++ resolved
@@ -1,13 +1,8 @@
 // =========== Sum ===========
 
 use crate::backtrack::{DecLvl, EventIndex};
-<<<<<<< HEAD
-use crate::core::state::{Cause, Domains, Event, Explanation, InvalidUpdate};
+use crate::core::state::{Cause, Domains, DomainsSnapshot, Event, Explanation, InvalidUpdate};
 use crate::core::{acc_to_cst, cst_to_acc, IntAccumulator, IntCst, Lit, SignedVar, VarRef, INT_CST_MAX, INT_CST_MIN};
-=======
-use crate::core::state::{Cause, Domains, DomainsSnapshot, Event, Explanation, InvalidUpdate};
-use crate::core::{IntCst, Lit, SignedVar, VarRef, INT_CST_MAX, INT_CST_MIN};
->>>>>>> 4f67677c
 use crate::reasoners::cp::{Propagator, PropagatorId, Watches};
 use crate::reasoners::Contradiction;
 use itertools::Itertools;
@@ -113,26 +108,16 @@
     fn lb(&self) -> IntAccumulator {
         // since we are looking for a lower bound, the event will be on an upper bound of the negated variable
         debug_assert_eq!(self.elem.var, -self.event().affected_bound);
-<<<<<<< HEAD
-        let var_lb = -cst_to_acc(self.event().new_value.as_int());
+        let var_lb = -cst_to_acc(self.event().new_upper_bound);
         var_lb.saturating_mul(cst_to_acc(self.elem.factor))
-=======
-        let var_lb = -self.event().new_upper_bound as i64;
-        var_lb.saturating_mul(self.elem.factor as i64)
->>>>>>> 4f67677c
     }
 
     /// Lower bound of the element (accounting for the factor) BEFORE this event.
     fn previous_lb(&self) -> IntAccumulator {
         // since we are looking for a lower bound, the event will be on an upper bound of the negated variable
         debug_assert_eq!(self.elem.var, -self.event().affected_bound);
-<<<<<<< HEAD
-        let previous_var_lb = -cst_to_acc(self.event().previous.value.as_int());
+        let previous_var_lb = -cst_to_acc(self.event().previous.upper_bound);
         previous_var_lb.saturating_mul(cst_to_acc(self.elem.factor))
-=======
-        let previous_var_lb = -self.event().previous.upper_bound as i64;
-        previous_var_lb.saturating_mul(self.elem.factor as i64)
->>>>>>> 4f67677c
     }
 
     /// Returns the previous lower bound event (that preceded this one).
@@ -276,21 +261,13 @@
                 let factor = cst_to_acc(e.factor);
                 // this is the element to explain
                 // move its upper bound to the RHS
-<<<<<<< HEAD
-                let a_ub = cst_to_acc(literal.bound_value().as_int()).saturating_mul(factor);
-=======
-                let a_ub = (literal.ub_value() as i64).saturating_mul(factor);
->>>>>>> 4f67677c
+                let a_ub = cst_to_acc(literal.ub_value()).saturating_mul(factor);
                 // the inference is:   factor * e.var <= a_ub
                 //  e.var <= a_ub / factor
                 // because e.var is integral, we can increase a_ub until its is immediately before the next multiple of factor
                 // without changing the result
                 let a_ub = div_floor(a_ub, factor) * factor + factor - 1;
-<<<<<<< HEAD
-                debug_assert!(div_floor(a_ub, factor) <= cst_to_acc(literal.bound_value().as_int()));
-=======
-                debug_assert!(div_floor(a_ub, factor) <= literal.ub_value() as i64);
->>>>>>> 4f67677c
+                debug_assert!(div_floor(a_ub, factor) <= cst_to_acc(literal.ub_value()));
                 // println!("culprit {e:?}");
                 ub -= a_ub;
             } else if let Some(event) = LbBoundEvent::new(e, domains) {
