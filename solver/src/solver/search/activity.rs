use crate::backtrack::{Backtrack, DecLvl, ObsTrailCursor, Trail};
use crate::collections::heap::IdxHeap;
use crate::collections::ref_store::RefMap;
use crate::core::literals::Watches;
use crate::core::state::{Conflict, Event, Explainer, IntDomain};
use crate::core::*;
use crate::model::extensions::{AssignmentExt, SavedAssignment, Shaped};
use crate::model::{Label, Model};
use crate::solver::search::{Decision, SearchControl};
use crate::solver::stats::Stats;
use env_param::EnvParam;
use std::sync::Arc;

pub static PREFER_MIN_VALUE: EnvParam<bool> = EnvParam::new("ARIES_SMT_PREFER_MIN_VALUE", "true");
pub static INITIALLY_ALLOWED_CONFLICTS: EnvParam<u64> = EnvParam::new("ARIES_SMT_INITIALLY_ALLOWED_CONFLICT", "100");
pub static INCREASE_RATIO_FOR_ALLOWED_CONFLICTS: EnvParam<f32> =
    EnvParam::new("ARIES_SMT_INCREASE_RATIO_FOR_ALLOWED_CONFLICTS", "1.5");
pub static USE_LNS: EnvParam<bool> = EnvParam::new("ARIES_ACTIVITY_USES_LNS", "true");

#[derive(Clone)]
pub struct BranchingParams {
    /// Set the default polarity of the variables
    pub prefer_min_value: bool,
    /// If true, once a solution is found, the brancher will prefer the value from the last solution
    pub solution_guidance: bool,
    pub allowed_conflicts: u64,
    pub increase_ratio_for_allowed_conflicts: f32,
}

impl Default for BranchingParams {
    fn default() -> Self {
        BranchingParams {
            prefer_min_value: PREFER_MIN_VALUE.get(),
            solution_guidance: USE_LNS.get(),
            allowed_conflicts: INITIALLY_ALLOWED_CONFLICTS.get(),
            increase_ratio_for_allowed_conflicts: INCREASE_RATIO_FOR_ALLOWED_CONFLICTS.get(),
        }
    }
}

pub trait Heuristic<Lbl>: Send + Sync + 'static {
    /// Specifies at which decision stage the given variable should be handled.
    ///
    /// The brancher only starts branching on the variables of stage N when
    /// all variables of stage (N - 1) are set.
    fn decision_stage(&self, var: VarRef, label: Option<&Lbl>, model: &Model<Lbl>) -> u8;
}

/// Default branching heuristic that puts all variables in the same decision stage.
pub struct DefaultHeuristic;

impl<L> Heuristic<L> for DefaultHeuristic {
    fn decision_stage(&self, _: VarRef, _: Option<&L>, _: &Model<L>) -> u8 {
        0
    }
}

/// A branching scheme that first select variables that were recently involved in conflicts.
#[derive(Clone)]
pub struct ActivityBrancher<Lbl> {
    pub params: BranchingParams,
    heuristic: Arc<dyn Heuristic<Lbl>>,
    heap: VarSelect,
    default_assignment: DefaultValues,
    conflicts_at_last_restart: u64,
    num_processed_var: usize,
    /// Associates presence literals to the optional variables
    /// Essentially a `Map<Lit, Set<VarRef>>`
    presences: Watches<VarRef>,
    cursor: ObsTrailCursor<Event>,
}

#[derive(Clone, Default)]
struct DefaultValues {
    /// If these default values came from a valid assignment, this is the value of the associated objective
    objective_found: Option<IntCst>,
    /// Default value for variables (some variables might not have one)
    values: RefMap<VarRef, IntCst>,
}

impl<Lbl: Label> ActivityBrancher<Lbl> {
    pub fn new() -> Self {
        Self::new_with(Default::default(), DefaultHeuristic)
    }

    pub fn new_with_heuristic(h: impl Heuristic<Lbl>) -> Self {
        Self::new_with(BranchingParams::default(), h)
    }

    pub fn new_with_params(params: BranchingParams) -> Self {
        Self::new_with(params, DefaultHeuristic)
    }

    pub fn new_with(params: BranchingParams, h: impl Heuristic<Lbl>) -> Self {
        ActivityBrancher {
            params,
            heuristic: Arc::new(h),
            heap: VarSelect::new(Default::default()),
            default_assignment: DefaultValues::default(),
            conflicts_at_last_restart: 0,
            num_processed_var: 0,
            presences: Default::default(),
            cursor: ObsTrailCursor::new(),
        }
    }

    fn priority(&self, variable: VarRef, model: &Model<Lbl>) -> u8 {
        self.heuristic
            .decision_stage(variable, model.get_label(variable), model)
    }

    pub fn import_vars(&mut self, model: &Model<Lbl>) {
<<<<<<< HEAD
        if self.num_processed_var < model.state.num_variables() {
            let mut count = 0;
            // go through the model's variables and declare any newly declared variable
            // TODO: use `advance_by` when it is stabilized. The current usage of `dropping` is very expensive
            //       when compiled without opt-level=3. advance_by should be easier to optimize but dropping will
            //       have to wait to adopt it. [Tracking issue](https://github.com/rust-lang/rust/issues/77404)
            for var in model.state.variables().dropping(self.num_processed_var) {
                debug_assert!(!self.heap.is_declared(var));
                let prez = model.presence_literal(var);
                self.heap.declare_variable(var, self.priority(var, model), None);
                // remember that, when `prez` becomes true we must enqueue the variable
                self.presences.add_watch(var, prez);

                // `prez` is already true, enqueue the variable immediately
                if model.entails(prez) {
                    self.heap.enqueue_variable(var);
                }
                count += 1;
=======
        let mut count = 0;
        // go through the model's variables and declare any newly declared variable
        let unprocessed_vars = (self.num_processed_var..model.state.num_variables()).map(VarRef::from);
        for var in unprocessed_vars {
            debug_assert!(!self.heap.is_declared(var));
            let prez = model.presence_literal(var);
            self.heap.declare_variable(var, self.priority(var, model), None);
            // remember that, when `prez` becomes true we must enqueue the variable
            self.presences.add_watch(var, prez);

            // `prez` is already true, enqueue the variable immediately
            if model.entails(prez) {
                self.heap.enqueue_variable(var);
>>>>>>> f53c31b5
            }
            self.num_processed_var += count;
            debug_assert_eq!(self.num_processed_var, model.state.num_variables());
        }
        // process all new events and enqueue the variables that became present
        while let Some(x) = self.cursor.pop(model.state.trail()) {
            for var in self.presences.watches_on(x.new_literal()) {
                self.heap.enqueue_variable(var);
            }
        }
    }

    /// Select the next decision to make while maintaining the invariant that every non bound variable remains in the queue.
    ///
    /// This invariant allows to invoke this function at the decision level preceding the one of the decision that will be returned.
    /// A nice side-effects is that any variable that is bound and remove from the queue will only be added back if backtracking
    /// to the level preceding the decision to be made.
    ///
    /// Returns `None` if no decision is left to be made.
    pub fn next_decision(&mut self, stats: &Stats, model: &Model<Lbl>) -> Option<Decision> {
        self.import_vars(model);

        let mut popper = self.heap.extractor();

        // extract the highest priority variable that is not set yet.
        let next_unset = loop {
            // we are only allowed to remove from the queue variables that are bound/absent.
            // so peek at the next one an only remove it if it was
            match popper.peek() {
                Some(v) => {
                    if model.state.is_bound(v) || model.state.present(v) != Some(true) {
                        // already bound or not present yet, drop the peeked variable before proceeding to next
                        popper.pop().unwrap();
                    } else {
                        // not set, select for decision
                        break Some(v);
                    }
                }
                None => {
                    // no variables left in queue
                    break None;
                }
            }
        };
        if let Some(v) = next_unset {
            if stats.num_conflicts() - self.conflicts_at_last_restart >= self.params.allowed_conflicts {
                // we have exceeded the number of allowed conflict, time for a restart
                self.conflicts_at_last_restart = stats.num_conflicts();
                // increase the number of allowed conflicts
                self.params.allowed_conflicts =
                    (self.params.allowed_conflicts as f32 * self.params.increase_ratio_for_allowed_conflicts) as u64;

                Some(Decision::Restart)
            } else {
                // determine value for literal:
                // - first from per-variable preferred assignments
                // - otherwise from the preferred value for boolean variables
                let IntDomain { lb, ub } = model.var_domain(v);
                debug_assert!(lb < ub);

                let value = self
                    .default_assignment
                    .values
                    .get(v)
                    .copied()
                    .unwrap_or(if self.params.prefer_min_value { lb } else { ub });

                let literal = if value < lb || value > ub {
                    if self.params.prefer_min_value {
                        Lit::leq(v, lb)
                    } else {
                        Lit::geq(v, ub)
                    }
                } else if ub > value && self.params.prefer_min_value {
                    Lit::leq(v, value)
                } else if lb < value {
                    Lit::geq(v, value)
                } else {
                    debug_assert!(ub > value);
                    Lit::leq(v, value)
                };

                Some(Decision::SetLiteral(literal))
            }
        } else {
            // all variables are set, no decision left
            None
        }
    }

    pub fn set_default_value(&mut self, var: VarRef, val: IntCst) {
        self.default_assignment.values.insert(var, val);
    }

    /// Increase the activity of the variable and perform an reordering in the queue.
    /// If the variable is optional, the activity of the presence variable is increased as well.
    /// The activity is then used to select the next variable.
    pub fn bump_activity(&mut self, bvar: VarRef, model: &Model<Lbl>) {
        self.heap.var_bump_activity(bvar);
        match model.state.presence(bvar).variable() {
            VarRef::ZERO => {}
            VarRef::ONE => {}
            prez_var => self.heap.var_bump_activity(prez_var),
        }
    }

    pub fn get_activity(&self, var: VarRef) -> f32 {
        self.heap.activity(var)
    }

    pub fn decay_activities(&mut self) {
        self.heap.decay_activities()
    }

    pub fn incumbent_cost(&self) -> Option<IntCst> {
        self.default_assignment.objective_found
    }
    pub fn set_incumbent_cost(&mut self, cost: IntCst) {
        assert!(self.default_assignment.objective_found.iter().all(|&c| c > cost));
        self.default_assignment.objective_found = Some(cost);
    }
}

impl<Lbl: Label> Default for ActivityBrancher<Lbl> {
    fn default() -> Self {
        Self::new()
    }
}

#[derive(Clone)]
pub struct BoolHeuristicParams {
    pub var_inc: f32,
    pub var_decay: f32,
}
impl Default for BoolHeuristicParams {
    fn default() -> Self {
        BoolHeuristicParams {
            var_inc: 1_f32,
            var_decay: 0.95_f32,
        }
    }
}

/// Heuristic value associated to a variable.
#[derive(Copy, Clone, PartialEq, PartialOrd)]
struct BoolVarHeuristicValue {
    activity: f32,
}

type Heap = IdxHeap<VarRef, BoolVarHeuristicValue>;

/// Changes that need to be undone.
/// The only change that we need to undo is the removal from the queue.
/// When extracting a variable from the queue, it will be checked whether the variable
/// should be returned to the caller. Thus it is correct to have a variable in the queue
/// that will never be send to a caller.
#[derive(Copy, Clone)]
enum HeapEvent {
    Removal(VarRef, u8),
}

#[derive(Clone)]
pub struct VarSelect {
    params: BoolHeuristicParams,
    /// One heap for each decision stage.
    heaps: Vec<Heap>,
    /// Stage in which each variable appears.
    stages: RefMap<VarRef, u8>,
    trail: Trail<HeapEvent>,
}

impl VarSelect {
    pub fn new(params: BoolHeuristicParams) -> Self {
        VarSelect {
            params,
            heaps: Vec::new(),
            stages: Default::default(),
            trail: Trail::default(),
        }
    }

    pub fn is_declared(&self, v: VarRef) -> bool {
        self.stages.contains(v)
    }

    /// Declares a new variable. The variable is NOT added to the queue.
    /// The stage parameter defines at which stage of the search the variable will be selected.
    /// Variables with the lowest stage are considered first.
    pub fn declare_variable(&mut self, v: VarRef, stage: u8, initial_activity: Option<f32>) {
        debug_assert!(!self.is_declared(v));
        let hvalue = BoolVarHeuristicValue {
            activity: initial_activity.unwrap_or(self.params.var_inc),
        };
        let priority = stage as usize;
        while priority >= self.heaps.len() {
            self.heaps.push(IdxHeap::new());
        }
        self.heaps[priority].declare_element(v, hvalue);
        self.stages.insert(v, priority as u8);
    }

    /// Adds a previously declared variable to its queue
    pub fn enqueue_variable(&mut self, v: VarRef) {
        debug_assert!(self.is_declared(v));
        let priority = self.stages[v] as usize;
        self.heaps[priority].enqueue(v);
    }

    fn stage_of(&self, v: VarRef) -> u8 {
        self.stages[v]
    }

    fn heap_of(&self, v: VarRef) -> &Heap {
        let heap_index = self.stage_of(v) as usize;
        &self.heaps[heap_index]
    }

    fn mut_heap_of(&mut self, v: VarRef) -> &mut Heap {
        let heap_index = self.stage_of(v) as usize;
        &mut self.heaps[heap_index]
    }

    /// Provides an iterator over variables in the heap.
    /// Variables are provided by increasing priority.
    pub fn extractor(&mut self) -> Popper {
        let mut heaps = self.heaps.iter_mut();
        let current_heap = heaps.next();
        Popper {
            heaps,
            current_heap,
            stage: 0,
            trail: &mut self.trail,
        }
    }

    pub fn var_bump_activity(&mut self, var: VarRef) {
        let var_inc = self.params.var_inc;
        let heap = self.mut_heap_of(var);
        heap.change_priority(var, |p| p.activity += var_inc);
        if heap.priority(var).activity > 1e30_f32 {
            self.var_rescale_activity()
        }
    }

    pub fn activity(&self, var: VarRef) -> f32 {
        self.heap_of(var).priority(var).activity / self.params.var_inc
    }

    pub fn decay_activities(&mut self) {
        self.params.var_inc /= self.params.var_decay;
    }

    fn var_rescale_activity(&mut self) {
        // here we scale the activity of all variables, to avoid overflowing
        // this can not change the relative order in the heap, since activities are scaled by the same amount.
        for heap in &mut self.heaps {
            heap.change_all_priorities_in_place(|p| p.activity *= 1e-30_f32);
        }

        self.params.var_inc *= 1e-30_f32;
    }
}
impl Backtrack for VarSelect {
    fn save_state(&mut self) -> DecLvl {
        self.trail.save_state()
    }

    fn num_saved(&self) -> u32 {
        self.trail.num_saved()
    }

    fn restore_last(&mut self) {
        let heaps = &mut self.heaps;
        self.trail.restore_last_with(|HeapEvent::Removal(var, prio)| {
            heaps[prio as usize].enqueue(var);
        })
    }
}

/// Datastructure that acts as an iterator over a sequence of heaps.
pub struct Popper<'a> {
    heaps: std::slice::IterMut<'a, Heap>,
    current_heap: Option<&'a mut Heap>,
    stage: u8,
    /// An history that records any removal, to ensure that we can backtrack
    /// by putting back any removed elements to the queue.
    trail: &'a mut Trail<HeapEvent>,
}

impl<'a> Popper<'a> {
    /// Returns the next element in the queue, without removing it.
    /// Returns `None` if no elements are left in the queue.
    pub fn peek(&mut self) -> Option<VarRef> {
        while let Some(curr) = &self.current_heap {
            if let Some(var) = curr.peek().copied() {
                return Some(var);
            } else {
                self.current_heap = self.heaps.next();
                self.stage += 1;
            }
        }
        None
    }

    /// Remove the next element from the queue and return it.
    /// Returns `None` if no elements are left in the queue.
    pub fn pop(&mut self) -> Option<VarRef> {
        while let Some(curr) = &mut self.current_heap {
            if let Some(var) = curr.pop() {
                self.trail.push(HeapEvent::Removal(var, self.stage));
                return Some(var);
            } else {
                self.current_heap = self.heaps.next();
                self.stage += 1;
            }
        }
        None
    }
}

impl<Lbl> Backtrack for ActivityBrancher<Lbl> {
    fn save_state(&mut self) -> DecLvl {
        self.heap.save_state()
    }

    fn num_saved(&self) -> u32 {
        self.heap.num_saved()
    }

    fn restore_last(&mut self) {
        self.heap.restore_last()
    }
}

impl<Lbl: Label> SearchControl<Lbl> for ActivityBrancher<Lbl> {
    fn next_decision(&mut self, stats: &Stats, model: &Model<Lbl>) -> Option<Decision> {
        self.next_decision(stats, model)
    }

    fn import_vars(&mut self, model: &Model<Lbl>) {
        self.import_vars(model)
    }

    fn new_assignment_found(&mut self, objective: IntCst, assignment: Arc<SavedAssignment>) {
        // if we are in LNS mode and the given solution is better than the previous one,
        // set the default value of all variables to the one they have in the solution.
        let is_improvement = self
            .default_assignment
            .objective_found
            .map(|prev| objective < prev)
            .unwrap_or(true);
        if self.params.solution_guidance && is_improvement {
            self.default_assignment.objective_found = Some(objective);
            for (var, val) in assignment.bound_variables() {
                self.set_default_value(var, val);
            }
        }
    }

    fn conflict(
        &mut self,
        clause: &Conflict,
        model: &Model<Lbl>,
        _explainer: &mut dyn Explainer,
        _backtrack_level: DecLvl,
    ) {
        // bump activity of all variables of the clause
        self.heap.decay_activities();
        for b in clause.literals() {
            self.bump_activity(b.variable(), model);
        }
    }

    fn clone_to_box(&self) -> Box<dyn SearchControl<Lbl> + Send> {
        Box::new(self.clone())
    }
}<|MERGE_RESOLUTION|>--- conflicted
+++ resolved
@@ -110,26 +110,6 @@
     }
 
     pub fn import_vars(&mut self, model: &Model<Lbl>) {
-<<<<<<< HEAD
-        if self.num_processed_var < model.state.num_variables() {
-            let mut count = 0;
-            // go through the model's variables and declare any newly declared variable
-            // TODO: use `advance_by` when it is stabilized. The current usage of `dropping` is very expensive
-            //       when compiled without opt-level=3. advance_by should be easier to optimize but dropping will
-            //       have to wait to adopt it. [Tracking issue](https://github.com/rust-lang/rust/issues/77404)
-            for var in model.state.variables().dropping(self.num_processed_var) {
-                debug_assert!(!self.heap.is_declared(var));
-                let prez = model.presence_literal(var);
-                self.heap.declare_variable(var, self.priority(var, model), None);
-                // remember that, when `prez` becomes true we must enqueue the variable
-                self.presences.add_watch(var, prez);
-
-                // `prez` is already true, enqueue the variable immediately
-                if model.entails(prez) {
-                    self.heap.enqueue_variable(var);
-                }
-                count += 1;
-=======
         let mut count = 0;
         // go through the model's variables and declare any newly declared variable
         let unprocessed_vars = (self.num_processed_var..model.state.num_variables()).map(VarRef::from);
@@ -143,11 +123,11 @@
             // `prez` is already true, enqueue the variable immediately
             if model.entails(prez) {
                 self.heap.enqueue_variable(var);
->>>>>>> f53c31b5
-            }
-            self.num_processed_var += count;
-            debug_assert_eq!(self.num_processed_var, model.state.num_variables());
-        }
+            }
+            count += 1;
+        }
+        self.num_processed_var += count;
+
         // process all new events and enqueue the variables that became present
         while let Some(x) = self.cursor.pop(model.state.trail()) {
             for var in self.presences.watches_on(x.new_literal()) {
