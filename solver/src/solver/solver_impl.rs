--- conflicted
+++ resolved
@@ -647,7 +647,6 @@
 
     /// Incremental solving: pushes (assumes and propagates) an assumption literal.
     /// In case of failure (unsatisfiability encountered), returns an unsat core.
-<<<<<<< HEAD
     /// 
     /// WARNING/BUG !!!
     /// 
@@ -663,8 +662,6 @@
     /// 
     /// Currently, trying to push assumptions before attaching a brancher
     /// will result in a failure at `assert_eq!(self.brancher.save_state(), n)` in `save_state`.
-=======
->>>>>>> f53c31b5
     pub fn incremental_push(&mut self, assumption: Lit) -> Result<bool, UnsatCore> {
         if self.last_assumption_level == DecLvl::ROOT {
             match self.propagate_and_backtrack_to_consistent() {
@@ -682,14 +679,7 @@
     /// Incremental solving: pushes (assumes and propagates) the given assumption literals one by one,
     /// until completion or failure (unsatisfiability encountered). In that case, returns an unsat core,
     /// as well as the provided assumptions that were pushed successfully.
-<<<<<<< HEAD
-    pub fn incremental_push_all(
-        &mut self,
-        assumptions: Vec<Lit>,
-    ) -> Result<(), (Vec<Lit>, UnsatCore)> {
-=======
     pub fn incremental_push_all(&mut self, assumptions: Vec<Lit>) -> Result<(), (Vec<Lit>, UnsatCore)> {
->>>>>>> f53c31b5
         let mut successfully_pushed = vec![];
         for lit in assumptions {
             match self.incremental_push(lit) {
@@ -729,11 +719,7 @@
     /// Invariant: the solver must be at the root decision level (meaning that there must be no prior assumptions on the stack)
     pub fn solve_with_assumptions(
         &mut self,
-<<<<<<< HEAD
-        assumptions: Vec<Lit>,
-=======
         assumptions: &[Lit],
->>>>>>> f53c31b5
     ) -> Result<Result<Arc<SavedAssignment>, UnsatCore>, Exit> {
         // make sure brancher has knowledge of all variables.
         self.brancher.import_vars(&self.model);
@@ -748,12 +734,7 @@
                 return Ok(Err(Explanation::new()));
             }
         };
-<<<<<<< HEAD
-
-        for lit in assumptions {
-=======
         for &lit in assumptions {
->>>>>>> f53c31b5
             if let Err(unsat_core) = self.assume_and_propagate(lit) {
                 return Ok(Err(unsat_core));
             }
