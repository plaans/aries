use crate::backtrack::{Backtrack, DecLvl};
use crate::collections::set::IterableRefSet;
use crate::core::literals::Disjunction;
use crate::core::state::*;
use crate::core::*;
use crate::model::extensions::{AssignmentExt, DisjunctionExt, SavedAssignment, Shaped};
use crate::model::lang::IAtom;
use crate::model::{Constraint, Label, Model, ModelShape};
use crate::reasoners::cp::max::{AtLeastOneGeq, MaxElem};
use crate::reasoners::{Contradiction, ReasonerId, Reasoners};
use crate::reif::{DifferenceExpression, ReifExpr, Reifiable};
use crate::solver::parallel::signals::{InputSignal, InputStream, SolverOutput, Synchro};
use crate::solver::search::{default_brancher, Decision, SearchControl};
use crate::solver::stats::Stats;
use crate::utils::cpu_time::StartCycleCount;
use crossbeam_channel::Sender;
use env_param::EnvParam;
use itertools::Itertools;
use std::fmt::Formatter;
use std::sync::Arc;
use std::time::Instant;
use tracing::instrument;

/// If true, decisions will be logged to the standard output.
static LOG_DECISIONS: EnvParam<bool> = EnvParam::new("ARIES_LOG_DECISIONS", "false");

/// If true: each time a solution is found, the solver's stats will be printed (in optimization)
static STATS_AT_SOLUTION: EnvParam<bool> = EnvParam::new("ARIES_STATS_AT_SOLUTION", "false");

/// Macro that uses the the same syntax as `println!()` but:
///  - only evaluate arguments and print if `LOG_DECISIONS` is true.
///  - prepends the thread id to the line.
macro_rules! log_dec {
    // log_dec!("a {} event", "log")
    ($($arg:tt)+) => {
        if LOG_DECISIONS.get() {
            print!("[{:?}] ", std::thread::current().id());
            println!($($arg)+);
        }
    }
}

/// Result of the `search` method.
enum SearchResult {
    /// A solution was found through search and the solver's assignment is on this solution
    AtSolution,
    /// The solver was made aware of a solution from its input channel.
    ExternalSolution(Arc<SavedAssignment>),
    /// The solver has exhausted its search space.
    Unsat(Conflict),
}
pub type UnsatCore = Explanation;

#[derive(Debug)]
pub enum Exit {
    Interrupted,
}
impl std::fmt::Display for Exit {
    fn fmt(&self, f: &mut Formatter<'_>) -> std::fmt::Result {
        write!(f, "Solver interrupted.")
    }
}
impl std::error::Error for Exit {}

pub struct Solver<Lbl> {
    pub model: Model<Lbl>,
    /// Index of the next constraint to post in the model.
    next_unposted_constraint: usize,
    pub brancher: Box<dyn SearchControl<Lbl> + Send>,
    pub reasoners: Reasoners,
    /// Current decision level at which the solver is at (corresponding to the number of saved states in the trail)
    /// Note that a `DecLvl` may be either the root (`DecLvl::ROOT`), start with an assumption or start with a decision.
    /// All assumption must be immediately after the root, before any decision.
    decision_level: DecLvl,
    /// Last level that can be treated as assumption (including ROOT).
    /// Invariant: `last_assumption_level <= decision_level`
    /// Invariant: there may be no decisions any level below `last_assumption_level`
    last_assumption_level: DecLvl,
    pub stats: Stats,
    /// A data structure with the various communication channels
    /// needed to receive/send updates and commands.
    sync: Synchro,
}
impl<Lbl: Label> Solver<Lbl> {
    pub fn new(model: Model<Lbl>) -> Solver<Lbl> {
        Solver {
            model,
            next_unposted_constraint: 0,
            brancher: default_brancher(),
            reasoners: Reasoners::new(),
            decision_level: DecLvl::ROOT,
            last_assumption_level: DecLvl::ROOT,
            stats: Default::default(),
            sync: Synchro::new(),
        }
    }

    pub fn set_brancher(&mut self, brancher: impl SearchControl<Lbl> + 'static + Send) {
        self.brancher = Box::new(brancher)
    }

    pub fn set_brancher_boxed(&mut self, brancher: Box<dyn SearchControl<Lbl> + 'static + Send>) {
        self.brancher = brancher
    }

    pub fn input_stream(&self) -> InputStream {
        self.sync.input_stream()
    }

    pub fn set_solver_output(&mut self, output: Sender<SolverOutput>) {
        self.sync.set_output(output);
    }

    pub fn enforce<Expr: Reifiable<Lbl>>(&mut self, bool_expr: Expr, scope: impl IntoIterator<Item = Lit>) {
        assert_eq!(self.decision_level, DecLvl::ROOT);
        self.model.enforce(bool_expr, scope);
    }
    pub fn enforce_all<Expr: Reifiable<Lbl>>(
        &mut self,
        bools: impl IntoIterator<Item = Expr>,
        scope: impl IntoIterator<Item = Lit> + Clone,
    ) {
        assert_eq!(self.decision_level, DecLvl::ROOT);
        self.model.enforce_all(bools, scope);
    }

    /// Interns the given expression and returns an equivalent literal.
    /// The returned literal is *optional* and defined such that it is
    /// present iff the expression is valid (typically meaning that all
    /// variables involved in the expression are present).
    ///
    /// If the expression was already interned, the handle to the previously inserted
    /// instance will be returned.
    pub fn reify<Expr: Reifiable<Lbl>>(&mut self, expr: Expr) -> Lit {
        self.model.reify(expr)
    }

    /// Immediately adds the given constraint to the appropriate reasoner.
    /// Returns an error if the model become invalid as a result.
    fn post_constraint(&mut self, constraint: &Constraint) -> Result<(), InvalidUpdate> {
        let Constraint::Reified(expr, value) = constraint;
        let value = *value;
        assert_eq!(self.model.state.current_decision_level(), DecLvl::ROOT);
        let scope = self.model.presence_literal(value.variable());
        if self.model.entails(!scope) {
            return Ok(()); // constraint is absent, ignore
        }
        match expr {
            &ReifExpr::Lit(lit) => {
                let expr_scope = self.model.presence_literal(lit.variable());
                assert!(self.model.state.implies(scope, expr_scope), "Incompatible scopes");
                self.add_clause([!value, lit], scope)?; // value => lit
                self.add_clause([!lit, value], scope)?; // lit => value
                Ok(())
            }
            ReifExpr::MaxDiff(diff) => {
                let rhs = diff.a;
                let rhs_add = diff.ub;
                let lhs = diff.b;
                self.reasoners
                    .diff
                    .add_reified_edge(value, rhs, lhs, rhs_add, &self.model.state);
                Ok(())
            }
            ReifExpr::Eq(a, b) => {
                let lit = self.reasoners.eq.add_edge(*a, *b, &mut self.model);
                if lit != value {
                    self.add_clause([!value, lit], scope)?; // value => lit
                    self.add_clause([!lit, value], scope)?; // lit => value
                }
                Ok(())
            }
            ReifExpr::Neq(a, b) => {
                let lit = !self.reasoners.eq.add_edge(*a, *b, &mut self.model);
                if lit != value {
                    self.add_clause([!value, lit], scope)?; // value => lit
                    self.add_clause([!lit, value], scope)?; // lit => value
                }
                Ok(())
            }
            ReifExpr::EqVal(a, b) => {
                let (lb, ub) = self.model.state.bounds(*a);
                let lit = if (lb..=ub).contains(b) {
                    self.reasoners.eq.add_val_edge(*a, *b, &mut self.model)
                } else {
                    Lit::FALSE
                };
                if lit != value {
                    self.add_clause([!value, lit], scope)?; // value => lit
                    self.add_clause([!lit, value], scope)?; // lit => value
                }
                Ok(())
            }
            ReifExpr::NeqVal(a, b) => {
                let lit = !self.reasoners.eq.add_val_edge(*a, *b, &mut self.model);
                if lit != value {
                    self.add_clause([!value, lit], scope)?; // value => lit
                    self.add_clause([!lit, value], scope)?; // lit => value
                }
                Ok(())
            }
            ReifExpr::Or(disjuncts) => {
                if self.model.entails(value) {
                    self.add_clause(disjuncts, scope)
                } else if self.model.entails(!value) {
                    // (not (or a b ...))
                    // enforce the equivalent (and (not a) (not b) ....)
                    for &lit in disjuncts {
                        self.add_clause([!lit], scope)?;
                    }
                    Ok(())
                } else {
                    // l  <=>  (or a b ...)
                    let mut clause = Vec::with_capacity(disjuncts.len() + 1);
                    // make l => (or a b ...)    <=>   (or (not l) a b ...)
                    clause.push(!value);
                    disjuncts.iter().for_each(|l| clause.push(*l));
                    if let Some(clause) = Disjunction::new_non_tautological(clause) {
                        self.add_clause(clause, scope)?;
                    }
                    // make (or a b ...) => l    <=> (and (a => l) (b => l) ...)
                    for &disjunct in disjuncts {
                        // enforce a => l
                        self.add_clause([!disjunct, value], scope)?;
                    }
                    Ok(())
                }
            }
            ReifExpr::And(_) => {
                let equiv = Constraint::Reified(!expr.clone(), !value);
                self.post_constraint(&equiv)
            }
            ReifExpr::Linear(lin) => {
                let lin = lin.simplify();
                let handled = match lin.sum.len() {
                    0 => {
                        // Check that the constant of the constraint is positive.
                        self.post_constraint(&Constraint::Reified(
                            ReifExpr::Lit(VarRef::ZERO.leq(lin.upper_bound)),
                            value,
                        ))?;
                        true
                    }
                    1 => {
                        let elem = lin.sum.first().unwrap();
                        debug_assert_ne!(elem.factor, 0);

                        if lin.upper_bound % elem.factor != 0 {
                            false
                        } else {
                            // factor*X <= ub   decompose into either:
                            //   - positive:  X <= ub/factor   (with factor >= 0)
                            //   - negative:  -X <= ub/|factor|  (with factor < 0)
                            let svar = if elem.factor >= 0 {
                                SignedVar::plus(elem.var)
                            } else {
                                SignedVar::minus(elem.var)
                            };
                            let ub = lin.upper_bound / elem.factor.abs();
                            let lit = svar.leq(ub);

                            self.post_constraint(&Constraint::Reified(ReifExpr::Lit(lit), value))?;
                            true
                        }
                    }
                    2 => {
                        let fst = lin.sum.first().unwrap();
                        let snd = lin.sum.get(1).unwrap();
                        debug_assert_ne!(fst.factor, 0);
                        debug_assert_ne!(snd.factor, 0);

                        if fst.factor != -snd.factor || lin.upper_bound % fst.factor != 0 {
                            false
                        } else {
                            let b = if fst.factor > 0 { fst } else { snd };
                            let a = if fst.factor < 0 { fst } else { snd };
                            let diff = DifferenceExpression::new(b.var, a.var, lin.upper_bound / b.factor);
                            self.post_constraint(&Constraint::Reified(ReifExpr::MaxDiff(diff), value))?;
                            true
                        }
                    }
                    _ => false,
                };

                if !handled {
                    assert!(self.model.entails(value), "Unsupported reified linear constraints."); // FIXME: Support reified linear constraints
                    let scope = self.model.state.presence(value);
                    self.reasoners.cp.add_opt_linear_constraint(&lin, scope);

                    // if the linear sum is on three variables, try adding a redundant dynamic variable to the STN
                    if lin.upper_bound == 0 && lin.sum.len() == 3 {
                        let doms = &mut self.model.state;
                        // we may be eligible for encoding as a dynamic STN edge
                        // for all possible ordering of items in the sum, check if it representable as a dynamic STN edge
                        // and if so add it to the STN
                        let permutations = [[0, 1, 2], [0, 2, 1], [1, 0, 2], [1, 2, 0], [2, 0, 1], [2, 1, 0]];
                        for [xi, yi, di] in permutations {
                            // we are interested in the form `y - x <= d`
                            // get it from the sum `y + (-x) + (-d) <= 0)
                            let x = -lin.sum[xi];
                            let y = lin.sum[yi];
                            let d = -lin.sum[di];
                            if x.factor != 1 || y.factor != 1 {
                                continue;
                            }
                            if !doms.implies(doms.presence(d.var), doms.presence(x.var))
                                || !doms.implies(doms.presence(d.var), doms.presence(y.var))
                            {
                                continue;
                            }
                            // if we get there we are eligible, massage the constriant into the right format and post it
                            let src = x.var;
                            let tgt = y.var;
                            let (ub_var, ub_factor) = if d.factor >= 0 {
                                (SignedVar::plus(d.var), d.factor)
                            } else {
                                (SignedVar::minus(d.var), -d.factor)
                            };
                            // add a dynamic edge to the STN, specifying that `tgt -src <= ub_var * ub_factor`
                            // Each time a new upper bound is inferred on `ub_var` a new edge will temporarily added.
                            self.reasoners.diff.add_dynamic_edge(src, tgt, ub_var, ub_factor, doms)
                        }
                    }
                }
                Ok(())
            }
            ReifExpr::Alternative(a) => {
                let prez = |v: VarRef| self.model.state.presence_literal(v);
                assert!(
                    self.model.entails(value),
                    "Unsupported reified alternative constraints."
                );
                assert_eq!(prez(a.main), prez(value.variable()));

                let scope = prez(a.main);
                let presences = a.alternatives.iter().map(|alt| prez(alt.var)).collect_vec();
                // at least one alternative must be present
                self.add_clause(&presences, scope)?;

                // at most one must be present
                for (i, p1) in presences.iter().copied().enumerate() {
                    for &p2 in &presences[i + 1..] {
                        self.add_clause([!p1, !p2], scope)?;
                    }
                }

                for alt in &a.alternatives {
                    let alt_scope = self.model.state.presence_literal(alt.var);
                    debug_assert!(self.model.state.implies(alt_scope, scope));
                    // a.main = alt.var + alt.shift
                    // a.main - alt.var = alt.shift
                    // alt.cst <= a.main - alt.var <= alt.cst
                    // -alt.cst >= alt.var - a.main   &&   a.main - alt.var <= alt.cst
                    let alt_value = self.model.get_tautology_of_scope(alt_scope);
                    self.post_constraint(&Constraint::Reified(
                        ReifExpr::MaxDiff(DifferenceExpression::new(alt.var, a.main, -alt.cst)),
                        alt_value,
                    ))?;
                    self.post_constraint(&Constraint::Reified(
                        ReifExpr::MaxDiff(DifferenceExpression::new(a.main, alt.var, alt.cst)),
                        alt_value,
                    ))?;
                }

                let prez = |v: VarRef| self.model.state.presence_literal(v);

                // ub(main) <- max_i { ub(var_i) + cst_i  | prez_i }
                self.reasoners.cp.add_propagator(AtLeastOneGeq {
                    scope,
                    lhs: SignedVar::plus(a.main),
                    elements: a
                        .alternatives
                        .iter()
                        .map(|alt| MaxElem::new(SignedVar::plus(alt.var), alt.cst, prez(alt.var)))
                        .collect_vec(),
                });

                //  lb(main)  <-   min_i {  lb(var_i)  + cst_i | prez_i }
                // -ub(-main) <-   min_i { -ub(-var_i) + cst_i | prez_i }
                // -ub(-main) <- - max_i {  ub(-var_i) + cst_i | prez_i }
                //  ub(-main) <-   max_i {  ub(-var_i) + cst_i | prez_i }
                self.reasoners.cp.add_propagator(AtLeastOneGeq {
                    scope,
                    lhs: SignedVar::minus(a.main),
                    elements: a
                        .alternatives
                        .iter()
                        .map(|alt| MaxElem::new(SignedVar::minus(alt.var), alt.cst, prez(alt.var)))
                        .collect_vec(),
                });
                Ok(())
            }
            ReifExpr::EqMax(a) => {
                let prez = |v: SignedVar| self.model.state.presence(v);
                assert!(self.model.entails(value), "Unsupported reified eqmax constraints.");
                assert_eq!(prez(a.lhs), prez(value.variable().into()));

                let scope = prez(a.lhs);
                let presences = a.rhs.iter().map(|alt| prez(alt.var)).collect_vec();
                // at least one alternative must be present
                self.add_clause(&presences, scope)?;

                // POST  forall i    lhs >= rhs[i]   (scope: prez(rhs[i]))
                for item in &a.rhs {
                    let item_scope = self.model.state.presence(item.var);
                    debug_assert!(self.model.state.implies(item_scope, scope));
                    // a.lhs >= item.var + item.cst
                    // a.lhs - item.var >= item.cst
                    // item.var - a.lhs <= -item.cst
                    let alt_value = self.model.get_tautology_of_scope(item_scope);
                    if item.var.is_plus() {
                        assert!(a.lhs.is_plus());
                        self.post_constraint(&Constraint::Reified(
                            ReifExpr::MaxDiff(DifferenceExpression::new(
                                item.var.variable(),
                                a.lhs.variable(),
                                -item.cst,
                            )),
                            alt_value,
                        ))?;
                    } else {
                        assert!(a.lhs.is_minus());
                        // item.var - a.lhs <= -item.cst
                        let x = item.var.variable();
                        let y = a.lhs.variable();
                        // (-x) - (-y) <= -item.cst
                        // y - x <= -item.cst
                        self.post_constraint(&Constraint::Reified(
                            ReifExpr::MaxDiff(DifferenceExpression::new(y, x, -item.cst)),
                            alt_value,
                        ))?;
                    }
                }

                let prez = |v: SignedVar| self.model.state.presence(v);

                // POST  OR_i  (prez(rhs[i])  &&  rhs[i] >= lhs)    [scope: prez(lhs)]
                self.reasoners.cp.add_propagator(AtLeastOneGeq {
                    scope,
                    lhs: a.lhs,
                    elements: a
                        .rhs
                        .iter()
                        .map(|elem| MaxElem::new(elem.var, elem.cst, prez(elem.var)))
                        .collect_vec(),
                });

                Ok(())
            }
            ReifExpr::EqVarMulLit(mul) => {
                self.reasoners.cp.add_eq_var_mul_lit_constraint(mul);
                Ok(())
            }
        }
    }

    /// Adds a disjunctive constraint within the given scope.
    fn add_clause(&mut self, clause: impl Into<Disjunction>, scope: Lit) -> Result<(), InvalidUpdate> {
        assert_eq!(self.current_decision_level(), DecLvl::ROOT);
        let clause = clause.into();
        // only keep literals that may become true
        let clause: Vec<Lit> = clause.into_iter().filter(|&l| !self.model.entails(!l)).collect();
        let (propagatable, scope) = self.scoped_disjunction(clause, scope);
        if propagatable.is_empty() {
            return self.model.state.set(!scope, Cause::Encoding).map(|_| ());
        }
        self.reasoners.sat.add_clause_scoped(propagatable, scope);
        Ok(())
    }

    /// From a disjunction with optional elements, creates a scoped clause that can be safely unit propagated
    /// TODO: generalize to also look at literals in the clause as potential scopes
    pub(in crate::solver) fn scoped_disjunction(
        &self,
        disjuncts: impl Into<Disjunction>,
        scope: Lit,
    ) -> (Disjunction, Lit) {
        let prez = |l: Lit| self.model.presence_literal(l.variable());
        // let optional = |l: Lit| prez(l) == Lit::TRUE;
        let disjuncts = disjuncts.into();
        if scope == Lit::TRUE {
            return (disjuncts, scope);
        }
        if disjuncts.is_empty() {
            // the disjunction can never be true and thus must be absent
            return (Disjunction::from([!scope]), Lit::TRUE);
        }
        if disjuncts
            .literals()
            .iter()
            .all(|&l| self.model.state.implies(prez(l), scope))
        {
            return (disjuncts, scope);
        }
        let mut disjuncts = Vec::from(disjuncts);
        disjuncts.push(!scope);

        (disjuncts.into(), Lit::TRUE)
    }

    /// Returns true if all constraints are posted.
    fn all_constraints_posted(&self) -> bool {
        self.next_unposted_constraint == self.model.shape.constraints.len()
    }

    /// Post all constraints of the model that have not been previously posted.
    fn post_constraints(&mut self) -> Result<(), InvalidUpdate> {
        if self.all_constraints_posted() {
            return Ok(()); // fast path that avoids updating metrics
        }
        let start_time = Instant::now();
        let start_cycles = StartCycleCount::now();
        while self.next_unposted_constraint < self.model.shape.constraints.len() {
            let c = &self.model.shape.constraints[self.next_unposted_constraint].clone();
            self.post_constraint(c)?;
            self.next_unposted_constraint += 1;
        }
        self.stats.init_time += start_time.elapsed();
        self.stats.init_cycles += start_cycles.elapsed();
        Ok(())
    }

    /// Searches for the first satisfying assignment, returning none if the search
    /// space was exhausted without encountering a solution.
    pub fn solve(&mut self) -> Result<Option<Arc<SavedAssignment>>, Exit> {
        if self.post_constraints().is_err() {
            return Ok(None);
        }

        match self.search()? {
            SearchResult::AtSolution => Ok(Some(Arc::new(self.model.state.clone()))),
            SearchResult::ExternalSolution(s) => Ok(Some(s)),
            SearchResult::Unsat(_) => Ok(None),
        }
    }

    /// Enumerates all possible values for the given variables.
    /// Returns a list of assignments, where each assigment is a vector of values for the variables given as input
    ///
    /// IMPORTANT: this method will post non-removable clauses to block solutions. So even resetting will not bring
    ///  the solver back to its previous state. The solver should be cloned before calling enumerate if it is
    ///  needed for something else.
    pub fn enumerate(&mut self, variables: &[VarRef]) -> Result<Vec<Vec<IntCst>>, Exit> {
        assert_eq!(self.decision_level, DecLvl::ROOT);
        debug_assert!(
            {
                variables
                    .iter()
                    .map(|v| self.model.presence_literal(*v))
                    .filter(|p| *p != Lit::TRUE)
                    .all(|p| variables.contains(&p.variable()))
            },
            "Some optional variables without there presence variable"
        );

        let mut valid_assignments = Vec::with_capacity(64);
        if self.post_constraints().is_err() {
            // Trivially UNSAT, return the empty vec of valid assignments
            return Ok(valid_assignments);
        }
        loop {
            match self.search()? {
                SearchResult::Unsat(_) => return Ok(valid_assignments),
                SearchResult::AtSolution => {
                    // found a solution. record the corresponding assignment and add a clause forbidding it in future solutions
                    let mut assignment = Vec::with_capacity(variables.len());
                    let mut clause = Vec::with_capacity(variables.len() * 2);
                    for v in variables {
                        let (val, _) = self.model.state.bounds(*v);
                        assignment.push(val);
                        clause.push(Lit::lt(*v, val));
                        clause.push(Lit::gt(*v, val));
                    }
                    valid_assignments.push(assignment);

                    if let Some(dl) = self.backtrack_level_for_clause(&clause) {
                        self.restore(dl);
                        self.reasoners.sat.add_clause(clause);
                    } else {
                        return Ok(valid_assignments);
                    }
                }
                SearchResult::ExternalSolution(_) => panic!(),
            }
        }
    }

    pub fn solve_with_assumptions(
        &mut self,
        assumption_lits: impl IntoIterator<Item = Lit>,
    ) -> Result<Result<Arc<SavedAssignment>, UnsatCore>, Exit> {
        // make sure brancher has knowledge of all variables.
        self.brancher.import_vars(&self.model);

        assert_eq!(self.decision_level, DecLvl::ROOT);

        match self.propagate_and_backtrack_to_consistent() {
            Ok(()) => (),
            Err(conflict) => {
                // conflict at root, return empty unsat core
                debug_assert!(conflict.is_empty());
                return Ok(Err(Explanation::new()));
            }
        };

        for lit in assumption_lits {
            if let Err(unsat_core) = self.assume_and_propagate(lit) {
                return Ok(Err(unsat_core));
            }
        }
        match self.search()? {
            SearchResult::AtSolution => Ok(Ok(Arc::new(self.model.state.clone()))),
            SearchResult::ExternalSolution(s) => Ok(Ok(s)),
            SearchResult::Unsat(conflict) => {
                let unsat_core = self
                    .model
                    .state
                    .extract_unsat_core_after_conflict(conflict, &mut self.reasoners);
                Ok(Err(unsat_core))
            }
        }
    }

    /// Searches for a satisfying solution that fulfills the posted assumptions.
    /// The search might start from any node (with or without decisions already taken) and is allowed to undo
    /// any previous decision. However it will maintain all posted assumptions and may only backtrack to the level of the last one
    /// (or ROOT in the absence of assumptions).
    ///
    /// Search will stop when either:
    ///   - the solver is at a solution `Ok(AtSolution)`.
    ///     In this case the solution can be extracted from the current domains.
    ///   - the solver proved unsatisfiability under the current assumption `Ok(Unsat)`.
    ///     In this case, a conflict will be provided from which an UNSAT core can be built.
    ///
    /// The method may return as well when:
    ///   - the solver receives an `Interrupt` message. Result: `Err(Interrupted)`
    ///   - the solver receives an external solution. Result: `Ok(ExternalSolution)`.
    ///     In this case the solver will return the external solution, which is intended to be handled by the caller
    ///     (typically to set up new upper bonds before calling search again).
    ///
    /// Invariant: when exiting, the `search` method will always let the solver in a state where all reasoners are fully propagated.
    /// The only exceptions is redundant clauses received from an external process that may still be pending (but those can be handled in any ddecision level).
    fn search(&mut self) -> Result<SearchResult, Exit> {
        assert!(self.all_constraints_posted());
        // make sure brancher has knowledge of all variables.
        self.brancher.import_vars(&self.model);

        let start_time = Instant::now();
        let start_cycles = StartCycleCount::now();
        loop {
            // first propagate everything to make sure we are in a clean, consistent state
            // note that this method call will have the search backtrack when encountering an inconsistent state
            if let Err(conflict) = self.propagate_and_backtrack_to_consistent() {
                // UNSAT
                self.stats.solve_time += start_time.elapsed();
                self.stats.solve_cycles += start_cycles.elapsed();
                return Ok(SearchResult::Unsat(conflict));
            }

            // in a consistent state, check for any incoming messages that may cause us to exit the search
            let mut requires_new_propagation = false;
            while let Ok(signal) = self.sync.signals.try_recv() {
                match signal {
                    InputSignal::Interrupt => {
                        self.stats.solve_time += start_time.elapsed();
                        self.stats.solve_cycles += start_cycles.elapsed();
                        return Err(Exit::Interrupted);
                    }
                    InputSignal::LearnedClause(cl) => {
                        self.reasoners.sat.add_forgettable_clause(cl.as_ref());
                        requires_new_propagation = true;
                    }
                    InputSignal::SolutionFound(assignment) => {
                        self.stats.solve_time += start_time.elapsed();
                        self.stats.solve_cycles += start_cycles.elapsed();
                        return Ok(SearchResult::ExternalSolution(assignment));
                    }
                }
            }
            if requires_new_propagation {
                // at least one new redundant clause added, go back directly to propagation
                // to handle it before taking a decision
                continue;
            }
            match self.brancher.next_decision(&self.stats, &self.model) {
                Some(Decision::SetLiteral(lit)) => {
                    // println!("Decision: {}", self.model.fmt(lit));
                    self.decide(lit);
                }
                Some(Decision::Restart) => {
                    self.reset_search();
                    self.stats.add_restart();
                }
                None => {
                    log_dec!("=> SOLUTION");
                    // SAT: consistent + no choices left
                    self.stats.solve_time += start_time.elapsed();
                    self.stats.solve_cycles += start_cycles.elapsed();
                    debug_assert!({
                        self.model.shape.validate(&self.model.state).unwrap();
                        true
                    });
                    return Ok(SearchResult::AtSolution);
                }
            }
        }
    }

    pub fn minimize(&mut self, objective: impl Into<IAtom>) -> Result<Option<(IntCst, Arc<SavedAssignment>)>, Exit> {
        self.minimize_with_callback(objective, |_, _| ())
    }

    pub fn minimize_with_callback(
        &mut self,
        objective: impl Into<IAtom>,
        on_new_solution: impl FnMut(IntCst, &SavedAssignment),
    ) -> Result<Option<(IntCst, Arc<SavedAssignment>)>, Exit> {
        self.optimize_with(objective.into(), true, on_new_solution, None)
    }

    pub fn minimize_with_optional_initial_solution(
        &mut self,
        objective: impl Into<IAtom>,
        initial_solution: Option<(IntCst, Arc<SavedAssignment>)>,
    ) -> Result<Option<(IntCst, Arc<SavedAssignment>)>, Exit> {
        self.optimize_with(objective.into(), true, |_, _| (), initial_solution)
    }

    pub fn minimize_with_initial_solution(
        &mut self,
        objective: impl Into<IAtom>,
        initial_solution: (IntCst, Arc<SavedAssignment>),
    ) -> Result<Option<(IntCst, Arc<SavedAssignment>)>, Exit> {
        self.minimize_with_optional_initial_solution(objective.into(), Some(initial_solution))
    }

    pub fn maximize(&mut self, objective: impl Into<IAtom>) -> Result<Option<(IntCst, Arc<SavedAssignment>)>, Exit> {
        self.maximize_with_callback(objective, |_, _| ())
    }

    pub fn maximize_with_callback(
        &mut self,
        objective: impl Into<IAtom>,
        on_new_solution: impl FnMut(IntCst, &SavedAssignment),
    ) -> Result<Option<(IntCst, Arc<SavedAssignment>)>, Exit> {
        self.optimize_with(objective.into(), false, on_new_solution, None)
    }

    pub fn maximize_with_optional_initial_solution(
        &mut self,
        objective: impl Into<IAtom>,
        initial_solution: Option<(IntCst, Arc<SavedAssignment>)>,
    ) -> Result<Option<(IntCst, Arc<SavedAssignment>)>, Exit> {
        self.optimize_with(objective.into(), false, |_, _| (), initial_solution)
    }

    pub fn maximize_with_initial_solution(
        &mut self,
        objective: impl Into<IAtom>,
        initial_solution: (IntCst, Arc<SavedAssignment>),
    ) -> Result<Option<(IntCst, Arc<SavedAssignment>)>, Exit> {
        self.maximize_with_optional_initial_solution(objective.into(), Some(initial_solution))
    }

    fn optimize_with(
        &mut self,
        objective: IAtom,
        minimize: bool,
        mut on_new_solution: impl FnMut(IntCst, &SavedAssignment),
        initial_solution: Option<(IntCst, Arc<SavedAssignment>)>,
    ) -> Result<Option<(IntCst, Arc<SavedAssignment>)>, Exit> {
        assert_eq!(self.decision_level, DecLvl::ROOT);
        assert_eq!(self.last_assumption_level, DecLvl::ROOT);
        // best solution found so far
        let mut best = None;

<<<<<<< HEAD
        if let Some((objective_value, sol)) = initial_solution {
            self.brancher.new_assignment_found(objective_value, sol.clone());
        }

        if self.post_constraints().is_err() || self.propagate().is_err() {
=======
        if self.post_constraints().is_err() {
>>>>>>> 80f2eff0
            // trivially UNSAT
            return Ok(None);
        }

<<<<<<< HEAD
        let mut at_solution = |solver: &Self, sol: &Arc<Domains>| {
            // solver stopped at a solution, this is necessarily an improvement on the best solution found so far
            // notify other solvers that we have found a new solution
            solver.sync.notify_solution_found(sol.clone());
            let objective_value = sol.var_domain(objective).lb;
            on_new_solution(objective_value, sol);
            if STATS_AT_SOLUTION.get() {
                println!("*********  New sol: {objective_value} *********");
                solver.print_stats();
            }
            sol.clone()
        };

        loop {
            // Use the initial solution if provided, otherwise search for a new one
            let sol = match self.search()? {
                SearchResult::AtSolution => at_solution(self, &Arc::new(self.model.state.clone())),
=======
        loop {
            let sol = match self.search()? {
                SearchResult::AtSolution => {
                    // solver stopped at a solution, this is necessarily an improvement on the best solution found so far
                    // notify other solvers that we have found a new solution
                    let sol = Arc::new(self.model.state.clone());
                    self.sync.notify_solution_found(sol.clone());
                    let objective_value = sol.var_domain(objective).lb;
                    on_new_solution(objective_value, &sol);
                    if STATS_AT_SOLUTION.get() {
                        println!("*********  New sol: {objective_value} *********");
                        self.print_stats();
                    }
                    sol
                }
>>>>>>> 80f2eff0
                SearchResult::ExternalSolution(sol) => sol, // a solution was handed to us by another solver
                SearchResult::Unsat(_conflict) => return Ok(best), // exhausted search space under the current wuality assumptions
            };

            // determine whether the solution found is an improvement on the previous one (might not be the case if sent by another solver)
            let objective_value = sol.var_domain(objective).lb;
            let is_improvement = match best {
                None => true,
                Some((previous_best, _)) => {
                    if minimize {
                        objective_value < previous_best
                    } else {
                        objective_value > previous_best
                    }
                }
            };

            if is_improvement {
                // Notify the brancher that a new solution has been found.
                // This enables the use of LNS-like solution and letting the brancher use the values in the best solution
                // as the preferred ones.
                self.brancher.new_assignment_found(objective_value, sol.clone());
                self.stats.add_solution(objective_value); // TODO: might consider external solutions

                // save the best solution
                best = Some((objective_value, sol));

                // force future solutions to improve on this one
                let improvement_literal = if minimize {
                    objective.lt_lit(objective_value)
                } else {
                    objective.gt_lit(objective_value)
                };
                self.reset_search();
                match self.assume_and_propagate(improvement_literal) {
                    Ok(_) => {}
                    Err(_unsat_core) => return Ok(best), // no way to improve this bound
                }
            }
        }
    }

    pub fn decide(&mut self, decision: Lit) {
        assert!(self.all_constraints_posted());
        self.save_state();
        log_dec!(
            "decision: {:?} -- {}     dom:{:?}",
            self.decision_level,
            self.model.fmt(decision),
            self.model.domain_of(decision.variable())
        );
        let res = self.model.state.decide(decision);
        assert_eq!(res, Ok(true), "Decision did not result in a valid modification.");
        self.stats.add_decision(decision)
    }

    /// Posts an assumption on a new decision level and returns an `UnsatCore` if the assumption
    /// is trivially inconsistent with the previous ones (without running any propagation).
<<<<<<< HEAD
    ///
    /// If the assumption is accepted, returns an `Ok(x)` result where `x` is true iff the assumption was not already entailed
    /// (i.e. something changed in the domains).
    pub fn assume(&mut self, assumption: Lit) -> Result<bool, UnsatCore> {
        assert!(self.all_constraints_posted());
        assert_eq!(self.last_assumption_level, self.decision_level);
        debug_assert!(
            self.model.state.decisions().is_empty(),
            "Not allowed to make assumptions after solver already started making decisions (i.e. started solving) !",
        );
        self.save_state();
        self.last_assumption_level = self.decision_level;
        match self.model.state.assume(assumption) {
            Ok(status) => Ok(status),
            Err(invalid_update) => {
                // invalid update, transform it int an unsat core
                Err(self
                    .model
                    .state
                    .extract_unsat_core_after_invalid_assumption(invalid_update, &mut self.reasoners))
            }
        }
    }

    /// Posts an assumptions on a new decision level, run all propagators and returns an `UnsatCore`
    /// if the assumptions turns out to be incompatibly with previous ones.
    ///
=======
    ///
    /// If the assumption is accepted, returns an `Ok(x)` result where `x` is true iff the assumption was not already entailed
    /// (i.e. something changed in the domains).
    pub fn assume(&mut self, assumption: Lit) -> Result<bool, UnsatCore> {
        assert!(self.all_constraints_posted());
        assert_eq!(self.last_assumption_level, self.decision_level);
        debug_assert!(
            self.model.state.decisions().is_empty(),
            "Not allowed to make assumptions after solver already started making decisions (i.e. started solving) !",
        );
        self.save_state();
        self.last_assumption_level = self.decision_level;
        match self.model.state.assume(assumption) {
            Ok(status) => Ok(status),
            Err(invalid_update) => {
                // invalid update, transform it int an unsat core
                Err(self
                    .model
                    .state
                    .extract_unsat_core_after_invalid_assumption(invalid_update, &mut self.reasoners))
            }
        }
    }

    /// Posts an assumptions on a new decision level, run all propagators and returns an `UnsatCore`
    /// if the assumptions turns out to be incompatibly with previous ones.
    ///
>>>>>>> 80f2eff0
    /// If the assumption is accepted returns an `Ok(x)` result where is true if the assumption was not already entailed
    /// (i.e. something changed in the domains).
    pub fn assume_and_propagate(&mut self, assumption: Lit) -> Result<bool, UnsatCore> {
        if self.assume(assumption)? {
            // the assumption changed something in the domain
            match self.propagate_and_backtrack_to_consistent() {
                Ok(_) => Ok(true),
                Err(conflict) => Err(self
                    .model
                    .state
                    .extract_unsat_core_after_conflict(conflict, &mut self.reasoners)),
            }
        } else {
            // no changes made by the asssumption
            Ok(false)
        }
    }

    /// Determines the appropriate backtrack level for this clause, i.e., the earliest level at which
    /// the clause is unit.
    ///
    /// If there is more that one violated literal at the latest level, then no literal is asserted
    /// and the bactrack level is set to the ante-last level (might occur with clause sharing).
    ///
    /// If the last level at which the clause is not violated is an assumption level, then the method returns
    /// None, meaning that the problem cannot be made SAT without relaxing the assumptions.
    fn backtrack_level_for_clause(&self, clause: &[Lit]) -> Option<DecLvl> {
        debug_assert_eq!(self.model.state.value_of_clause(clause.iter().copied()), Some(false));
        let last_assumption_dec_lvl = self.last_assumption_level;

        // level of the two latest set element of the clause.
        // Those are set to the last assumption level beyond which we cannot backtrack
        // Note that this may artificially "delay" the propagation of a unit clause to a level
        // beyond the one it became unit. As a result when relaxing assumptions, we may undo the consequences of the propagation
        // even though the clause remains unit. Since this will only occur for learnt clauses it is not a problem
        // for correctness but may result in redundant work.
        let mut max = last_assumption_dec_lvl;
        let mut max_next = last_assumption_dec_lvl;

        for &lit in clause {
            debug_assert!(self.model.state.entails(!lit));
            if let Some(ev) = self.model.state.implying_event(!lit) {
                let dl = self.model.state.trail().decision_level(ev);
                if dl > max {
                    max_next = max;
                    max = dl;
                } else if dl > max_next {
                    max_next = dl;
                }
            }
        }
        debug_assert!(max >= last_assumption_dec_lvl);
        if max == last_assumption_dec_lvl {
            // clause is still violated on the last assumption level
            None
        } else if max == max_next {
            Some(max - 1)
        } else {
            // indicate that we may backtrack to the first level where the clause is unit
            // (but not earlier that the last assumption level)
            debug_assert!(max_next >= last_assumption_dec_lvl);
            Some(max_next)
        }
    }

    /// Integrates a conflicting clause (typically learnt through conflict analysis)
    /// and backtracks to the appropriate level.
    /// As a side effect, the activity of the variables in the clause will be increased.
    /// Returns `false` if the clause is conflicting at the root and thus constitutes a contradiction.
    #[must_use]
    fn add_conflicting_clause_and_backtrack(&mut self, expl: &Conflict) -> bool {
        // // print the clause before analysis
        // println!("conflict ({}) :", expl.literals().len());
        // for &l in expl.literals() {
        //     if !self.model.state.entails(!l) {
        //         print!("  > {}", self.model.fmt(l));
        //     } else {
        //         print!("    {}", self.model.fmt(l));
        //     }
        //     // let prez = self.model.state.presence(l.variable());
        //     // let scope: Vec<Lit> = self
        //     //     .model
        //     //     .state
        //     //     .implications
        //     //     .direct_implications_of(l.variable().geq(1))
        //     //     .collect();
        //     // print!("  / {}   <<<<   ", self.model.fmt(prez));
        //     // print!("  [");
        //     // for prez in scope {
        //     //     print!("  & {}", self.model.fmt(prez));
        //     // }
        //     // println!("]");
        // }
        // println!();
        if let Some(dl) = self.backtrack_level_for_clause(expl.literals()) {
            // inform the brancher that we are in a conflict state
            self.brancher.conflict(expl, &self.model, &mut self.reasoners, dl);
            // backtrack
            self.restore(dl);
            // println!("conflict:");
            // for l in &expl.clause {
            //     println!("  {l:?}  {}  {:?}", self.model.fmt(l), self.model.value_of_literal(l));
            // }
            debug_assert_eq!(self.model.state.value_of_clause(&expl.clause), None);

            if expl.clause.len() == 1 {
                // clauses with a single literal are tautologies and can be given to the dedicated reasoner
                // note: a possible optimization would also be to not backjump to the root (always the case with a such clauses)
                // but instead to the first level where imposing it would not result in a conflict
                self.reasoners.tautologies.add_tautology(expl.clause.literals()[0])
            } else {
                // add clause to sat solver, making sure the asserted literal is set to true
                self.reasoners.sat.add_learnt_clause(&expl.clause);
            }

            true
        } else {
            false
        }
    }

    /// Propagate all constraints until reaching a consistent state or proving that there is no such
    /// consistent state (i.e. the problem is UNSAT).
    ///
    /// This will be done by:
    ///  - propagating in the current state
    ///    - return if no conflict was detected
    ///    - otherwise: learn a conflicting clause, backtrack up the decision tree and repeat the process.
    pub fn propagate_and_backtrack_to_consistent(&mut self) -> Result<(), Conflict> {
        loop {
            match self.propagate() {
                Ok(()) => return Ok(()),
                Err(conflict) => {
                    log_dec!(
                        " CONFLICT {:?} (size: {})  >  {}",
                        self.decision_level,
                        conflict.clause.len(),
                        conflict.literals().iter().map(|l| self.model.fmt(*l)).format(" | ")
                    );
                    self.sync.notify_learnt(&conflict.clause);
                    if self.add_conflicting_clause_and_backtrack(&conflict) {
                        // we backtracked, loop again to propagate
                    } else {
                        // could not backtrack to a non-conflicting state, UNSAT
                        return Err(conflict);
                    }
                }
            }
        }
    }

    fn lbd(&self, clause: &Conflict, model: &Domains) -> u32 {
        let mut working_lbd_compute = IterableRefSet::new();

        for &l in clause.literals() {
            if !model.entails(!l) {
                // strange case that may occur due to optionals
                let lvl = self.current_decision_level() + 1; // future
                working_lbd_compute.insert(lvl);
            } else {
                let lvl = model.entailing_level(!l);
                if lvl != DecLvl::ROOT {
                    working_lbd_compute.insert(lvl);
                }
            }
        }
        // eprintln!("LBD: {}", working_lbd_compute.len());
        // returns the number of decision levels, and add one to account for the asserted literal
        working_lbd_compute.len() as u32
    }

    /// Fully propagate all constraints until quiescence or a conflict is reached.
    ///
    /// Returns:
    /// - `Ok(())`: if quiescence was reached without finding any conflict
    /// - `Err(clause)`: if a conflict was found. In this case, `clause` is a conflicting cause in the current
    ///   decision level that
    #[instrument(level = "trace", skip(self))]
    pub fn propagate(&mut self) -> Result<(), Conflict> {
        match self.post_constraints() {
            Ok(()) => {}
            Err(_) => {
                assert_eq!(self.current_decision_level(), DecLvl::ROOT);
                return Err(Conflict::contradiction());
            }
        }
        let global_start = StartCycleCount::now();

        // we might need to do several rounds of propagation to make sur the first inference engines,
        // can react to the deductions of the latest engines.
        loop {
            let num_events_at_start = self.model.state.num_events();

            debug_assert_eq!(
                self.reasoners.writers().iter().next(),
                Some(&ReasonerId::Sat),
                "SAT propagator should propagate first to ensure none of its invariant are violated by others."
            );
            // propagate all theories
            for &i in self.reasoners.writers() {
                let theory_propagation_start = StartCycleCount::now();
                self.stats[i].propagation_loops += 1;
                let th = self.reasoners.reasoner_mut(i);

                match th.propagate(&mut self.model.state) {
                    Ok(()) => (),
                    Err(contradiction) => {
                        self.brancher.pre_conflict_analysis(&self.model);
                        // contradiction, learn clause and exit
                        let clause = match contradiction {
                            Contradiction::InvalidUpdate(fail) => self
                                .model
                                .state
                                .clause_for_invalid_inferrence(fail, &mut self.reasoners),
                            Contradiction::Explanation(expl) => {
                                self.model.state.refine_explanation(expl, &mut self.reasoners)
                            }
                        };
                        let lbd = self.lbd(&clause, &self.model.state);
                        self.stats
                            .add_conflict(self.current_decision_level(), clause.len(), lbd);
                        self.stats[i].conflicts += 1;
                        self.stats.propagation_time += global_start.elapsed();
                        self.stats[i].propagation_time += theory_propagation_start.elapsed();
                        return Err(clause);
                    }
                }
                self.stats[i].propagation_time += theory_propagation_start.elapsed();
            }

            if num_events_at_start == self.model.state.num_events() {
                // no new events, inferred in this propagation loop, exit.
                break;
            }
        }
        self.stats.propagation_time += global_start.elapsed();
        Ok(())
    }

    pub fn print_stats(&self) {
        println!("{}", self.stats);
        for (i, th) in self.reasoners.theories() {
            println!("====== {i} =====");
            th.print_stats();
        }
    }

    /// Undo any decision that was made.
    /// This results in backtracking to the last assumption level (or to the ROOT if no assumption was made).
    pub fn reset_search(&mut self) {
        self.restore(self.last_assumption_level);
    }
}

impl<Lbl> Backtrack for Solver<Lbl> {
    fn save_state(&mut self) -> DecLvl {
        self.brancher.pre_save_state(&self.model);
        self.decision_level += 1;
        let n = self.decision_level;
        assert_eq!(self.model.save_state(), n);
        assert_eq!(self.brancher.save_state(), n);

        for w in self.reasoners.writers() {
            let th = self.reasoners.reasoner_mut(*w);
            assert_eq!(th.save_state(), n);
        }
        n
    }

    fn num_saved(&self) -> u32 {
        debug_assert!({
            let n = self.decision_level.to_int();
            assert_eq!(self.model.num_saved(), n);
            assert_eq!(self.brancher.num_saved(), n);
            for (_, th) in self.reasoners.theories() {
                assert_eq!(th.num_saved(), n);
            }
            true
        });
        self.decision_level.to_int()
    }

    fn restore_last(&mut self) {
        assert!(self.decision_level > DecLvl::ROOT);
        self.restore(self.decision_level - 1);
    }

    fn restore(&mut self, saved_id: DecLvl) {
        self.decision_level = saved_id;
        if self.last_assumption_level > saved_id {
            self.last_assumption_level = saved_id;
        }
        self.model.restore(saved_id);
        self.brancher.restore(saved_id);
        for w in self.reasoners.writers() {
            let th = self.reasoners.reasoner_mut(*w);
            th.restore(saved_id);
        }
        debug_assert_eq!(self.current_decision_level(), saved_id);
    }
}

impl<Lbl: Label> Clone for Solver<Lbl> {
    fn clone(&self) -> Self {
        Solver {
            model: self.model.clone(),
            next_unposted_constraint: self.next_unposted_constraint,
            brancher: self.brancher.clone_to_box(),
            reasoners: self.reasoners.clone(),
            decision_level: self.decision_level,
            last_assumption_level: self.last_assumption_level,
            stats: self.stats.clone(),
            sync: self.sync.clone(),
        }
    }
}

impl<Lbl: Label> Shaped<Lbl> for Solver<Lbl> {
    fn get_shape(&self) -> &ModelShape<Lbl> {
        self.model.get_shape()
    }
}

#[cfg(test)]
mod test {
    use crate::core::literals::Disjunction;
    use crate::core::Lit;

    type Model = crate::model::Model<&'static str>;
    type Solver = crate::solver::Solver<&'static str>;

    #[test]
    fn test_scoped_disjunction() {
        let mut m = Model::new();

        let px = m.new_presence_variable(Lit::TRUE, "px").true_lit();
        let x1 = m.new_optional_bvar(px, "x1").true_lit();
        let x2 = m.new_optional_bvar(px, "x2").true_lit();

        let py = m.new_presence_variable(Lit::TRUE, "py").true_lit();
        // let y1 = m.new_optional_bvar(py, "y1").true_lit();
        // let y2 = m.new_optional_bvar(py, "y2").true_lit();

        let pxy = m.get_conjunctive_scope(&[px, py]);
        let xy1 = m.new_optional_bvar(pxy, "xy1").true_lit();
        // let xy2 = m.new_optional_bvar(pxy, "xy2").true_lit();

        let s = &Solver::new(m);

        fn check(
            s: &Solver,
            scope: Lit,
            clause: impl Into<Disjunction>,
            expected: impl Into<Disjunction>,
            expected_scope: Lit,
        ) {
            let clause = clause.into();
            let result = s.scoped_disjunction(clause, scope);
            let expected = expected.into();
            assert_eq!(result, (expected, expected_scope));
        }

        check(s, px, [x1], [x1], px);
        // check(s, T, [!px, x1], [x1]);
        check(s, px, [x1, x2], [x1, x2], px);
        // check(s, T, [!px, x1, x2], [x1, x2]);
        check(s, px, [xy1], [xy1], px); // ??
        check(s, py, [xy1], [xy1], py);
        check(s, pxy, [xy1], [xy1], pxy);
        check(s, pxy, [x1], [!pxy, x1], Lit::TRUE);
        // check(s, T, [!pxy, xy1], [xy1]);
        // check(s, T, [!px, !py, xy1], [xy1]);
        // check(s, T, [!px, !py], [!px, !py]); // !pxy, would be correct as well
    }
}<|MERGE_RESOLUTION|>--- conflicted
+++ resolved
@@ -774,38 +774,15 @@
         // best solution found so far
         let mut best = None;
 
-<<<<<<< HEAD
         if let Some((objective_value, sol)) = initial_solution {
             self.brancher.new_assignment_found(objective_value, sol.clone());
         }
 
         if self.post_constraints().is_err() || self.propagate().is_err() {
-=======
-        if self.post_constraints().is_err() {
->>>>>>> 80f2eff0
             // trivially UNSAT
             return Ok(None);
         }
 
-<<<<<<< HEAD
-        let mut at_solution = |solver: &Self, sol: &Arc<Domains>| {
-            // solver stopped at a solution, this is necessarily an improvement on the best solution found so far
-            // notify other solvers that we have found a new solution
-            solver.sync.notify_solution_found(sol.clone());
-            let objective_value = sol.var_domain(objective).lb;
-            on_new_solution(objective_value, sol);
-            if STATS_AT_SOLUTION.get() {
-                println!("*********  New sol: {objective_value} *********");
-                solver.print_stats();
-            }
-            sol.clone()
-        };
-
-        loop {
-            // Use the initial solution if provided, otherwise search for a new one
-            let sol = match self.search()? {
-                SearchResult::AtSolution => at_solution(self, &Arc::new(self.model.state.clone())),
-=======
         loop {
             let sol = match self.search()? {
                 SearchResult::AtSolution => {
@@ -821,7 +798,6 @@
                     }
                     sol
                 }
->>>>>>> 80f2eff0
                 SearchResult::ExternalSolution(sol) => sol, // a solution was handed to us by another solver
                 SearchResult::Unsat(_conflict) => return Ok(best), // exhausted search space under the current wuality assumptions
             };
@@ -880,7 +856,6 @@
 
     /// Posts an assumption on a new decision level and returns an `UnsatCore` if the assumption
     /// is trivially inconsistent with the previous ones (without running any propagation).
-<<<<<<< HEAD
     ///
     /// If the assumption is accepted, returns an `Ok(x)` result where `x` is true iff the assumption was not already entailed
     /// (i.e. something changed in the domains).
@@ -908,35 +883,6 @@
     /// Posts an assumptions on a new decision level, run all propagators and returns an `UnsatCore`
     /// if the assumptions turns out to be incompatibly with previous ones.
     ///
-=======
-    ///
-    /// If the assumption is accepted, returns an `Ok(x)` result where `x` is true iff the assumption was not already entailed
-    /// (i.e. something changed in the domains).
-    pub fn assume(&mut self, assumption: Lit) -> Result<bool, UnsatCore> {
-        assert!(self.all_constraints_posted());
-        assert_eq!(self.last_assumption_level, self.decision_level);
-        debug_assert!(
-            self.model.state.decisions().is_empty(),
-            "Not allowed to make assumptions after solver already started making decisions (i.e. started solving) !",
-        );
-        self.save_state();
-        self.last_assumption_level = self.decision_level;
-        match self.model.state.assume(assumption) {
-            Ok(status) => Ok(status),
-            Err(invalid_update) => {
-                // invalid update, transform it int an unsat core
-                Err(self
-                    .model
-                    .state
-                    .extract_unsat_core_after_invalid_assumption(invalid_update, &mut self.reasoners))
-            }
-        }
-    }
-
-    /// Posts an assumptions on a new decision level, run all propagators and returns an `UnsatCore`
-    /// if the assumptions turns out to be incompatibly with previous ones.
-    ///
->>>>>>> 80f2eff0
     /// If the assumption is accepted returns an `Ok(x)` result where is true if the assumption was not already entailed
     /// (i.e. something changed in the domains).
     pub fn assume_and_propagate(&mut self, assumption: Lit) -> Result<bool, UnsatCore> {
