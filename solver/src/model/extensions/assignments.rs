--- conflicted
+++ resolved
@@ -5,12 +5,9 @@
 use crate::model::lang::{Atom, Cst, IAtom, IVar, Rational, SAtom};
 use crate::model::symbols::SymId;
 use crate::model::symbols::{ContiguousSymbols, TypedSym};
-<<<<<<< HEAD
-=======
 use num_rational::Rational32;
 use state::Term;
 
->>>>>>> e38372dc
 /// Extension methods for an object containing a partial or total assignment to a problem.
 pub trait AssignmentExt {
     fn entails(&self, literal: Lit) -> bool;
