--- conflicted
+++ resolved
@@ -20,13 +20,8 @@
     s: Solver<u8>,
     literals: BTreeSet<Lit>,
     to_max: IAtom,
-<<<<<<< HEAD
-    lits_translate_in: BTreeMap<Lit, Lit>, // Needed to translate / map the soft constraint reification literals in
-    lits_translate_out: BTreeMap<Lit, Lit>, // the subset solver to their counterparts in the map solver (this one).
-=======
     lits_translate_in: BTreeMap<Lit, Lit>, // Maps the soft constraint reification literals of the subset solver to those of the map solver (self).
     lits_translate_out: BTreeMap<Lit, Lit>, // Maps the soft constraint reification literals of the map solver (self) to those of the subset solver.
->>>>>>> c2137d85
 }
 
 impl SimpleMapSolver {
@@ -204,13 +199,7 @@
         debug_assert_eq!(cached_result.muses.is_some(), config.return_muses);
         debug_assert_eq!(cached_result.mcses.is_some(), config.return_mcses);
 
-<<<<<<< HEAD
-        let map_solver = SimpleMapSolver::new(soft_constrs_reifs_lits.clone());
-
-        let soft_constrs_reif_lits = Arc::new(BTreeSet::from_iter(soft_constrs_reifs_lits));
-=======
         let soft_constrs_reif_lits = Arc::new(BTreeSet::from_iter(soft_constrs_reif_lits));
->>>>>>> c2137d85
 
         let map_solver = SimpleMapSolver::new(soft_constrs_reif_lits.iter().cloned());
         let subset_solver = SimpleSubsetSolver::<Lbl>::new(model, soft_constrs_reif_lits.clone());
@@ -273,27 +262,6 @@
             self.map_solver.block_down(&mss);
             mcses.push(mcs.unwrap());
         } else {
-<<<<<<< HEAD
-            // from Ignace Bleukx's implementation:
-            // find more MCSes, **disjoint** from this one, similar to "optimal_mus" in mus.py
-            // can only be done when MCSes do not have to be returned as there is no guarantee
-            // the MCSes encountered during enumeration are "new" MCSes
-            let mut sat_subset_lits: BTreeSet<Lit> = self
-                .soft_constrs_reif_lits
-                .iter()
-                .filter(|&&l| self.subset_solver.s.model.entails(!l))
-                .cloned()
-                .collect();
-            self.map_solver.s.enforce(
-                or(sat_subset_lits
-                    .iter()
-                    .map(|&l| self.map_solver.lits_translate_in[&l])
-                    .collect_vec()),
-                [],
-            );
-            while self.subset_solver.check_seed_sat(&sat_subset_lits) {
-                let s2: BTreeSet<Lit> = self
-=======
             // Small optimization inspired by the implementation of Ignace Bleukx (in python).
             // If we are not going to return MCSes, we can try to greedily search for
             // more correction subsets, disjoint from this one (the seed).
@@ -309,27 +277,17 @@
                 .is_ok()
             {
                 let new_sat_subset: BTreeSet<Lit> = self
->>>>>>> c2137d85
                     .soft_constrs_reif_lits
                     .iter()
                     .filter(|&&l| self.subset_solver.s.model.entails(l))
                     .cloned()
                     .collect();
-<<<<<<< HEAD
-                let new_mcs = self.soft_constrs_reif_lits.difference(&s2).cloned();
-                sat_subset_lits.extend(new_mcs.clone());
-                self.map_solver.s.enforce(
-                    or(new_mcs.map(|l| self.map_solver.lits_translate_in[&l]).collect_vec()),
-                    [],
-                );
-=======
                 self.map_solver.block_down(&new_sat_subset);
 
                 let new_corr_subset = self.soft_constrs_reif_lits.difference(&new_sat_subset);
                 sat_subset.extend(new_corr_subset);
 
                 self.subset_solver.s.reset();
->>>>>>> c2137d85
             }
             self.subset_solver.s.reset();
         }
