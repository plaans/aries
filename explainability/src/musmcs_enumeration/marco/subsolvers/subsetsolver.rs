use std::collections::BTreeSet;

use aries::core::Lit;
use aries::model::{Label, Model};
use aries::reif::Reifiable;
use aries::solver::{Exit, UnsatCore};

pub trait SubsetSolverImpl<Lbl: Label> {
    fn get_model(&mut self) -> &mut Model<Lbl>;
    fn find_unsat_core(&mut self, subset: &BTreeSet<Lit>) -> Result<Result<(), UnsatCore>, Exit>;
}

pub struct SubsetSolver<Lbl: Label> {
    /// These literals reify / represent soft constraints in the subset solver (this struct).
    literals: BTreeSet<Lit>,
    literals_known_to_be_necessarily_in_every_mus: BTreeSet<Lit>,

    subset_solver_impl: Box<dyn SubsetSolverImpl<Lbl>>,
}

impl<Lbl: Label> SubsetSolver<Lbl> {

    pub fn new(
        soft_constraints_reif_literals: impl IntoIterator<Item = Lit>,
        mut subset_solver_impl: Box<dyn SubsetSolverImpl<Lbl>>,
    ) -> Self {
 
        let literals = soft_constraints_reif_literals
            .into_iter()
            .inspect(|&l| { assert!(subset_solver_impl.get_model().check_reified(l).is_some()) })
            .collect();

        Self {
            literals,
            literals_known_to_be_necessarily_in_every_mus: BTreeSet::new(),
            subset_solver_impl,
        }
    }

    pub fn get_expr_reification<Expr: Reifiable<Lbl>>(&mut self, expr: Expr) -> Option<Lit> {
        self.subset_solver_impl.get_model().check_reified(expr)
    }

    pub fn get_soft_constraints_reif_literals(&self) -> &BTreeSet<Lit> {
        &self.literals
    }

    pub fn get_soft_constraints_known_to_be_necessarily_in_every_mus(&self) -> &BTreeSet<Lit> {
        &self.literals_known_to_be_necessarily_in_every_mus
    }

    pub fn register_soft_constraint_as_necessarily_in_every_mus(&mut self, soft_constraint_reif_lit: Lit) {
        self.literals_known_to_be_necessarily_in_every_mus.insert(soft_constraint_reif_lit);
    }

    fn find_unsat_core(&mut self, subset: &BTreeSet<Lit>) -> Result<Result<(), UnsatCore>, Exit> {
        self.subset_solver_impl.find_unsat_core(subset)
    }

    pub fn find_all_sat_with_subset(&mut self, subset: &BTreeSet<Lit>) -> Result<Option<BTreeSet<Lit>>, Exit> {
        if self.check_subset(&subset)?.is_ok() {
            let mut res = self.get_soft_constraints_reif_literals().clone();
            res.retain(|&l| self.subset_solver_impl.get_model().state.entails(l));
            Ok(Some(res))
        } else {
            Ok(None)
        }
    }

<<<<<<< HEAD
    pub fn check_subset(
        &mut self,
        seed: &BTreeSet<Lit>,
        find_unsat_core_fn: impl Fn(&mut Solver<Lbl>, &BTreeSet<Lit>) -> Result<Result<(), UnsatCore>, Exit>,
    ) -> Result<Result<(), BTreeSet<Lit>>, Exit> {
        let res = find_unsat_core_fn(&mut self.solver, seed)?;
=======
    pub fn check_subset(&mut self, subset: &BTreeSet<Lit>) -> Result<Result<(), BTreeSet<Lit>>, Exit> {
        let res = self.find_unsat_core(subset)?;
>>>>>>> e38bbc37
        // NOTE: any resetting (or not!) of the solver is assumed to be done in `solve_fn`
        Ok(res.map_err(|unsat_core| {
            unsat_core
                .literals()
                .iter()
<<<<<<< HEAD
                .chain(&self.necessarily_in_all_muses)
=======
                .chain(self.get_soft_constraints_known_to_be_necessarily_in_every_mus())
>>>>>>> e38bbc37
                .copied()
                .collect()
        }))
    }

    pub fn grow(&mut self, subset: &BTreeSet<Lit>) -> Result<(BTreeSet<Lit>, BTreeSet<Lit>), Exit> {
        let mut mss = subset.clone();
        let complement = self.get_soft_constraints_reif_literals().difference(subset).copied().collect::<Vec<Lit>>();
        for lit in complement {
            mss.insert(lit);
            if self.check_subset(&mss)?.is_err() {
                mss.remove(&lit);
            }
        }
        let mcs: BTreeSet<Lit> = self.get_soft_constraints_reif_literals().difference(&mss).copied().collect();

        // If the found correction set only has 1 element,
        // then that element is added to those that are known to be in all unsatisfiable sets.
        if mcs.len() == 1 {
<<<<<<< HEAD
            self.necessarily_in_all_muses.insert(*mcs.first().unwrap());
=======
            self.register_soft_constraint_as_necessarily_in_every_mus(*mcs.first().unwrap());
>>>>>>> e38bbc37
        }
        Ok((mss, mcs))
    }

    pub fn shrink(&mut self, subset: &BTreeSet<Lit>) -> Result<BTreeSet<Lit>, Exit> {
        let mut mus: BTreeSet<Lit> = subset.clone();
        for &lit in subset {
            if !mus.contains(&lit) {
                continue;
            }
            // Optimization: if the literal has been determined to belong to all muses,
            // no need to check if, without it, the set would be satisfiable (because it obviously would be).
            if self.get_soft_constraints_known_to_be_necessarily_in_every_mus().contains(&lit) {
                continue;
            }
            mus.remove(&lit);
            if let Err(unsat_core) = self.check_subset(&mus)? {
                mus = unsat_core;
            } else {
                debug_assert!(!mus.contains(&lit));
                mus.insert(lit);
            }
        }
        Ok(mus)
    }
}<|MERGE_RESOLUTION|>--- conflicted
+++ resolved
@@ -67,27 +67,14 @@
         }
     }
 
-<<<<<<< HEAD
-    pub fn check_subset(
-        &mut self,
-        seed: &BTreeSet<Lit>,
-        find_unsat_core_fn: impl Fn(&mut Solver<Lbl>, &BTreeSet<Lit>) -> Result<Result<(), UnsatCore>, Exit>,
-    ) -> Result<Result<(), BTreeSet<Lit>>, Exit> {
-        let res = find_unsat_core_fn(&mut self.solver, seed)?;
-=======
     pub fn check_subset(&mut self, subset: &BTreeSet<Lit>) -> Result<Result<(), BTreeSet<Lit>>, Exit> {
         let res = self.find_unsat_core(subset)?;
->>>>>>> e38bbc37
         // NOTE: any resetting (or not!) of the solver is assumed to be done in `solve_fn`
         Ok(res.map_err(|unsat_core| {
             unsat_core
                 .literals()
                 .iter()
-<<<<<<< HEAD
-                .chain(&self.necessarily_in_all_muses)
-=======
                 .chain(self.get_soft_constraints_known_to_be_necessarily_in_every_mus())
->>>>>>> e38bbc37
                 .copied()
                 .collect()
         }))
@@ -107,11 +94,7 @@
         // If the found correction set only has 1 element,
         // then that element is added to those that are known to be in all unsatisfiable sets.
         if mcs.len() == 1 {
-<<<<<<< HEAD
-            self.necessarily_in_all_muses.insert(*mcs.first().unwrap());
-=======
             self.register_soft_constraint_as_necessarily_in_every_mus(*mcs.first().unwrap());
->>>>>>> e38bbc37
         }
         Ok((mss, mcs))
     }
