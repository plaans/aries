--- conflicted
+++ resolved
@@ -22,11 +22,7 @@
 }
 
 type DummyLabel = u8;
-<<<<<<< HEAD
-type SolveFn = dyn FnMut(&mut Solver<DummyLabel>) -> Result<Option<Arc<SavedAssignment>>, Exit>;
-=======
 type SolveFn = dyn Fn(&mut Solver<DummyLabel>) -> Result<Option<Arc<SavedAssignment>>, Exit>;
->>>>>>> e38bbc37
 
 pub struct MapSolver {
     solver: Solver<DummyLabel>,
