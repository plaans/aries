[workspace]

members = [
    "solver",
    "env_param",
    "planning/model",
    "planning/planning",
    "planning/planners",
    "planning/grpc/api",
    "planning/grpc/server",
    "aries_fzn",
    "examples/sat",
    "examples/scheduling",
    "examples/smt",
    "examples/gg",
    "examples/knapsack",
    "validator",
]
resolver = "2"

[workspace.dependencies]
anyhow = { version = "1.0" }
async-trait = "0.1"
clap = { version = "4.4", features = ["derive"] }
crossbeam-channel = "0.5"
itertools = { version = "0.14" }
fixedbitset = { version = "0.5.7", default-features = false }
format_num = "0.1.0"
hashbrown = "0.15"
im = "15.1"
lru = "0.14"
malachite = "0.4.14"
num-rational = { version = "0.4.1" }
num-integer = { default-features = false, version = "0.1.44" }
pathfinding = "4.9.1"
prost = { version = "0.12" }
rand = { version = "0.8", features = ["small_rng"] }
regex = { version = "1" }
smallvec = "1.4.2"
structopt = "0.3"
streaming-iterator = "0.1.5"
test_each_file = "0.3.4"
tonic = "0.11.0"
tonic-build = "0.11.0"
<<<<<<< HEAD
hashbrown = "0.15"
=======
tokio = { default-features = false, version = "1.38.0", features = [
    "rt-multi-thread",
    "macros",
] }
tokio-stream = { default-features = false, version = "0.1" }
tracing = { version = "0.1", features = ["release_max_level_debug"] }
tracing-subscriber = "0.3"
transitive = "1.1.0"
vec_map = "0.8"
walkdir = "2.3"
zip = { default-features = false, features = ["deflate"], version = "2.1.3" }
>>>>>>> 17dfbb40

[profile.dev]
opt-level = 0
debug = "line-tables-only" # Keep only the information for backtraces, not debugging (speeds up compilation)

[profile.release]
codegen-units = 8
debug = false     # No debug symbols to keep executables small
lto = "thin"
opt-level = 3
panic = "abort"

# A profile meant for usage in CI, provide reasonable build/execution times. Also enables debug assertions and symbols.
[profile.ci]
inherits = "dev"
opt-level = 3

# A profile meant for profiling in perf, providing all optimizations of release together with debug symbols
[profile.perf]
inherits = "release"
debug = true<|MERGE_RESOLUTION|>--- conflicted
+++ resolved
@@ -42,9 +42,6 @@
 test_each_file = "0.3.4"
 tonic = "0.11.0"
 tonic-build = "0.11.0"
-<<<<<<< HEAD
-hashbrown = "0.15"
-=======
 tokio = { default-features = false, version = "1.38.0", features = [
     "rt-multi-thread",
     "macros",
@@ -56,7 +53,6 @@
 vec_map = "0.8"
 walkdir = "2.3"
 zip = { default-features = false, features = ["deflate"], version = "2.1.3" }
->>>>>>> 17dfbb40
 
 [profile.dev]
 opt-level = 0
