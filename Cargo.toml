[workspace]

members = [
<<<<<<< HEAD
    "core", "planning", "planners", "collections", "model", "solver", "env_param", "utils",
    "reasoners/stn",
    "reasoners/cp",
    "examples/sat",
    "examples/jobshop",
    "examples/smt",
    "examples/gg",
    "examples/knapsack"
=======
  "core",
  "planning",
  "planners",
  "tnet",
  "collections",
  "model",
  "solver",
  "env_param",
  "utils",
  "examples/sat",
  "examples/jobshop",
  "examples/smt",
  "examples/gg",
  "grpc/api",
  "grpc/server",
>>>>>>> ebeb5a39
]

[profile.dev]
opt-level = 0

[profile.release]
codegen-units = 8 
debug = true # Debug symbols for benchmarking
lto = "thin" 
opt-level = 3 
panic = "abort" 

# A profile meant for usage in CI, provide reasonable build/execution times. ALso enables debug assertions.
[profile.ci]
inherits = "dev"
opt-level = 3<|MERGE_RESOLUTION|>--- conflicted
+++ resolved
@@ -1,20 +1,11 @@
 [workspace]
 
 members = [
-<<<<<<< HEAD
-    "core", "planning", "planners", "collections", "model", "solver", "env_param", "utils",
-    "reasoners/stn",
-    "reasoners/cp",
-    "examples/sat",
-    "examples/jobshop",
-    "examples/smt",
-    "examples/gg",
-    "examples/knapsack"
-=======
   "core",
   "planning",
   "planners",
-  "tnet",
+  "reasoners/stn",
+  "reasoners/cp",
   "collections",
   "model",
   "solver",
@@ -24,20 +15,20 @@
   "examples/jobshop",
   "examples/smt",
   "examples/gg",
+  "examples/knapsack",
   "grpc/api",
   "grpc/server",
->>>>>>> ebeb5a39
 ]
 
 [profile.dev]
 opt-level = 0
 
 [profile.release]
-codegen-units = 8 
+codegen-units = 8
 debug = true # Debug symbols for benchmarking
-lto = "thin" 
-opt-level = 3 
-panic = "abort" 
+lto = "thin"
+opt-level = 3
+panic = "abort"
 
 # A profile meant for usage in CI, provide reasonable build/execution times. ALso enables debug assertions.
 [profile.ci]
