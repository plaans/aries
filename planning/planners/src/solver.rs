--- conflicted
+++ resolved
@@ -172,7 +172,7 @@
         SolverResult::Sol((sol, cost)) => SolverResult::Sol((pb, sol, cost)),
         SolverResult::Timeout(Some((sol, cost))) => SolverResult::Timeout(Some((pb, sol, cost))),
         SolverResult::Timeout(None) => SolverResult::Timeout(None),
-        SolverResult::Unsat => SolverResult::Unsat,
+        SolverResult::Unsat(unsat_core) => SolverResult::Unsat(unsat_core),
     };
 
     Ok(Some(warming_result))
@@ -242,7 +242,7 @@
             // A solution has been found but the initial solution is empty, stop here.
             else if initial_solution.is_none() {
                 println!("No solution found for the warm-up plan");
-                return Ok(SolverResult::Unsat);
+                return Ok(SolverResult::Unsat(None));
             }
             // A solution has been found and the optimization process can start.
             // Notify the user of the initial solution.
@@ -256,7 +256,7 @@
         // No solution found for the warm-up plan, stop here.
         else {
             println!("No solution found for the warm-up plan");
-            return Ok(SolverResult::Unsat);
+            return Ok(SolverResult::Unsat(None));
         }
     }
 
@@ -312,13 +312,8 @@
 
         let result = result.map(|assignment| (pb, assignment));
         match result {
-<<<<<<< HEAD
             SolverResult::Unsat(_) => {} // continue (increase depth)
-            SolverResult::Sol((_, (_, cost))) if metric.is_some() && depth < max_depth => {
-=======
-            SolverResult::Unsat => {} // continue (increase depth)
             SolverResult::Sol((pb, (sol, cost))) if metric.is_some() && depth < max_depth => {
->>>>>>> a3c5934a
                 let cost = cost.expect("Not cost provided in optimization problem");
                 assert!(
                     cost < best_cost(&best),
