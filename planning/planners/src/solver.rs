use crate::encode::{encode, populate_with_task_network, populate_with_template_instances, EncodedProblem};
use crate::encoding::Encoding;
use crate::fmt::{format_hddl_plan, format_partial_plan, format_pddl_plan};
use crate::search::{ForwardSearcher, ManualCausalSearch};
use crate::Solver;
use anyhow::Result;
use aries::core::state::Domains;
use aries::core::{IntCst, Lit, VarRef, INT_CST_MAX};
use aries::model::extensions::{AssignmentExt, SavedAssignment};
use aries::model::Model;
use aries::reasoners::stn::theory::{StnConfig, TheoryPropagationLevel};
use aries::solver::parallel::Solution;
use aries::solver::search::activity::*;
use aries::solver::search::conflicts::ConflictBasedBrancher;
use aries::solver::search::lexical::LexicalMinValue;
use aries::solver::search::{Brancher, SearchControl};
use aries_planning::chronicles::printer::Printer;
use aries_planning::chronicles::Problem;
use aries_planning::chronicles::*;
use env_param::EnvParam;
use std::str::FromStr;
use std::sync::Arc;
use std::time::Instant;

/// If set to true, prints the result of the initial propagation at each depth.
pub static PRINT_INITIAL_PROPAGATION: EnvParam<bool> = EnvParam::new("ARIES_PRINT_INITIAL_PROPAGATION", "false");

/// If set to true, will print the raw model (before preprocessing)
pub static PRINT_RAW_MODEL: EnvParam<bool> = EnvParam::new("ARIES_PRINT_RAW_MODEL", "false");

pub static PRINT_PLANNER_OUTPUT: EnvParam<bool> = EnvParam::new("ARIES_PRINT_PLANNER_OUTPUT", "true");

static PRINT_PLANNER_OUTPUT: EnvParam<bool> = EnvParam::new("ARIES_PRINT_PLANNER_OUTPUT", "true");

/// If set to true, will print the preprocessed model
pub static PRINT_MODEL: EnvParam<bool> = EnvParam::new("ARIES_PRINT_MODEL", "false");

pub type SolverResult<Sol> = aries::solver::parallel::SolverResult<Sol>;

#[derive(Copy, Clone, Debug)]
pub enum Metric {
    Makespan,
    /// Number of actions in the plan
    PlanLength,
    /// Sum of all chronicle costs
    ActionCosts,
}

impl FromStr for Metric {
    type Err = String;

    fn from_str(s: &str) -> std::result::Result<Self, Self::Err> {
        match s {
            "makespan" | "duration" => Ok(Metric::Makespan),
            "plan-length" | "length" => Ok(Metric::PlanLength),
            "action-costs" | "costs" => Ok(Metric::ActionCosts),
            _ => Err(format!(
                "Unknown metric: '{s}'. Valid options are: 'makespan', 'plan-length', 'action-costs"
            )),
        }
    }
}

/// Search for plan based on the `base_problem`.
///
/// The solver will look for plan by generating subproblem of increasing `depth`
/// (for `depth` in `{min_depth, max_depth]`) where `depth` defines the number of allowed actions
/// in the subproblem.
///
/// The `depth` parameter is increased until a plan is found or foes over `max_depth`.
///
/// When a plan is found, the solver returns the corresponding subproblem and the instantiation of
/// its variables.
#[allow(clippy::too_many_arguments)]
pub fn solve(
    mut base_problem: Problem,
    min_depth: u32,
    max_depth: u32,
    strategies: &[Strat],
    metric: Option<Metric>,
    htn_mode: bool,
    on_new_sol: impl Fn(&FiniteProblem, Arc<SavedAssignment>) + Clone,
    deadline: Option<Instant>,
) -> Result<SolverResult<(Arc<FiniteProblem>, Arc<Domains>)>> {
    if PRINT_RAW_MODEL.get() {
        Printer::print_problem(&base_problem);
    }
    if PRINT_PLANNER_OUTPUT.get() {
        println!("===== Preprocessing ======");
    }
    aries_planning::chronicles::preprocessing::preprocess(&mut base_problem);
    if PRINT_PLANNER_OUTPUT.get() {
        println!("==========================");
    }
    if PRINT_MODEL.get() {
        Printer::print_problem(&base_problem);
    }

    let mut best_cost = INT_CST_MAX + 1;

    let start = Instant::now();
    for depth in min_depth..=max_depth {
        let mut pb = FiniteProblem {
            model: base_problem.context.model.clone(),
            origin: base_problem.context.origin(),
            horizon: base_problem.context.horizon(),
            chronicles: base_problem.chronicles.clone(),
        };
        let depth_string = if depth == u32::MAX {
            "∞".to_string()
        } else {
            depth.to_string()
        };
        if PRINT_PLANNER_OUTPUT.get() {
            println!("{depth_string} Solving with depth {depth_string}");
        }
        if htn_mode {
            populate_with_task_network(&mut pb, &base_problem, depth)?;
        } else {
            populate_with_template_instances(&mut pb, &base_problem, |_| Some(depth))?;
        }
        let pb = Arc::new(pb);

        let on_new_valid_assignment = {
            let pb = pb.clone();
            let on_new_sol = on_new_sol.clone();
            move |ass: Arc<SavedAssignment>| on_new_sol(&pb, ass)
        };
        if PRINT_PLANNER_OUTPUT.get() {
            println!("  [{:.3}s] Populated", start.elapsed().as_secs_f32());
        }
        let result = solve_finite_problem(
            pb.clone(),
            strategies,
            metric,
            htn_mode,
            on_new_valid_assignment,
            deadline,
            best_cost - 1,
        );
        if PRINT_PLANNER_OUTPUT.get() {
            println!("  [{:.3}s] Solved", start.elapsed().as_secs_f32());
        }

        let result = result.map(|assignment| (pb, assignment));
        match result {
            SolverResult::Unsat => {} // continue (increase depth)
            SolverResult::Sol((_, (_, cost))) if metric.is_some() && depth < max_depth => {
                let cost = cost.expect("Not cost provided in optimization problem");
                assert!(cost < best_cost);
                best_cost = cost; // continue with new cost bound
            }
            other => return Ok(other.map(|(pb, (ass, _))| (pb, ass))),
        }
    }
    Ok(SolverResult::Unsat)
}

/// This function mimics the instantiation of the subproblem, run the propagation and prints the result.
/// and exits immediately.
///
/// Note that is meant to facilitate debugging of the planner during development.
///
/// Returns true if the propagation succeeded.
pub fn propagate_and_print(pb: &FiniteProblem) -> bool {
    let Ok(EncodedProblem { model, .. }) = encode(pb, None) else {
        if PRINT_PLANNER_OUTPUT.get() {
            println!("==> Invalid model");
        }
        return false;
    };
    let mut solver = init_solver(model);
    if PRINT_PLANNER_OUTPUT.get() {
        println!("\n======== AFTER INITIAL PROPAGATION ======\n");
    }
    if solver.propagate().is_ok() {
        if PRINT_PLANNER_OUTPUT.get() {
            let str = format_partial_plan(pb, &solver.model).unwrap();
            println!("{str}");
        }
        true
    } else {
        if PRINT_PLANNER_OUTPUT.get() {
            println!("==> Propagation failed.");
        }
        false
    }
}

pub fn format_plan(problem: &FiniteProblem, assignment: &Domains, htn_mode: bool) -> Result<String> {
    let plan = if htn_mode {
        format!(
            "\n**** Decomposition ****\n\n\
             {}\n\n\
             **** Plan ****\n\n\
             {}",
            format_hddl_plan(problem, assignment)?,
            format_pddl_plan(problem, assignment)?
        )
    } else {
        format_pddl_plan(problem, assignment)?
    };
    Ok(plan)
}

pub fn init_solver(model: Model<VarLabel>) -> Box<Solver> {
    let stn_config = StnConfig {
        theory_propagation: TheoryPropagationLevel::Full,
        ..Default::default()
    };

    let mut solver = Box::new(aries::solver::Solver::new(model));
    solver.reasoners.diff.config = stn_config;
    solver
}

/// Default set of strategies for HTN problems
pub const HTN_DEFAULT_STRATEGIES: [Strat; 3] = [Strat::Causal, Strat::ActivityNonTemporalFirst, Strat::Forward];
/// Default set of strategies for generative (flat) problems.
pub const GEN_DEFAULT_STRATEGIES: [Strat; 2] = [Strat::Activity, Strat::ActivityNonTemporalFirst];

#[derive(Copy, Clone, Debug)]
pub enum Strat {
    /// Activity based search
    Activity,
    /// An activity-based variable selection strategy that delays branching on temporal variables.
    ActivityNonTemporalFirst,
    /// Mimics forward search in HTN problems.
    Forward,
    /// Search strategy that first tries to solve causal links.
    Causal,
}

/// An activity-based variable selection heuristics that delays branching on temporal variables.
struct ActivityNonTemporalFirstHeuristic;
impl Heuristic<VarLabel> for ActivityNonTemporalFirstHeuristic {
    fn decision_stage(&self, _var: VarRef, label: Option<&VarLabel>, _model: &aries::model::Model<VarLabel>) -> u8 {
        match label.as_ref() {
            None => 0,
            Some(VarLabel(_, tpe)) => match tpe {
                VarType::Presence | VarType::Reification | VarType::Parameter(_) | VarType::Arbitrary => 0,
                VarType::ChronicleStart
                | VarType::ChronicleEnd
                | VarType::TaskStart(_)
                | VarType::TaskEnd(_)
                | VarType::InternalTimepoint => 1,
<<<<<<< HEAD
                VarType::Horizon | VarType::EffectEnd | VarType::Cost => 2,
=======
                VarType::Horizon | VarType::EffectEnd | VarType::Cost | VarType::AssignEnd => 2,
>>>>>>> c61a38e0
            },
        }
    }
}

impl Strat {
    /// Configure the given solver to follow the strategy.
    pub fn adapt_solver(self, solver: &mut Solver, problem: Arc<FiniteProblem>, encoding: Arc<Encoding>) {
        match self {
            Strat::Activity => {
                // nothing, activity based search is the default configuration
            }
            Strat::ActivityNonTemporalFirst => {
                solver.set_brancher(ActivityBrancher::new_with_heuristic(ActivityNonTemporalFirstHeuristic))
            }
            Strat::Forward => solver.set_brancher(ForwardSearcher::new(problem)),
            Strat::Causal => {
                let strat = causal_brancher(problem, encoding);
                solver.set_brancher_boxed(strat);
            }
        }
    }
}

fn causal_brancher(problem: Arc<FiniteProblem>, encoding: Arc<Encoding>) -> Brancher<VarLabel> {
    use aries::solver::search::combinators::CombinatorExt;
    let branching_literals: Vec<Lit> = encoding.tags.iter().map(|&(_, l)| l).collect();

    let causal = ManualCausalSearch::new(problem, encoding);

    let conflict = Box::new(ConflictBasedBrancher::new(branching_literals));

    let act: Box<ActivityBrancher<VarLabel>> =
        Box::new(ActivityBrancher::new_with_heuristic(ActivityNonTemporalFirstHeuristic));
    let lexical = Box::new(LexicalMinValue::new());
    let strat = causal.clone_to_box().and_then(conflict).and_then(act).and_then(lexical);

    strat.with_restarts(50, 1.3)
}

impl FromStr for Strat {
    type Err = String;

    fn from_str(s: &str) -> Result<Self, Self::Err> {
        match s {
            "1" | "act" | "activity" => Ok(Strat::Activity),
            "2" | "fwd" | "forward" => Ok(Strat::Forward),
            "3" | "act-no-time" | "activity-no-time" => Ok(Strat::ActivityNonTemporalFirst),
            "causal" => Ok(Strat::Causal),
            _ => Err(format!("Unknown search strategy: {s}")),
        }
    }
}

/// Instantiates a solver for the given subproblem and attempts to solve it.
///
/// If more than one strategy is given, each strategy will have its own solver run on a dedicated thread.
/// If no strategy is given, then a default set of strategies will be automatically selected.
///
/// If a valid solution of the subproblem is found, the solver will return a satisfying assignment.
fn solve_finite_problem(
    pb: Arc<FiniteProblem>,
    strategies: &[Strat],
    metric: Option<Metric>,
    htn_mode: bool,
    on_new_solution: impl Fn(Arc<SavedAssignment>),
    deadline: Option<Instant>,
    cost_upper_bound: IntCst,
) -> SolverResult<(Solution, Option<IntCst>)> {
    if PRINT_INITIAL_PROPAGATION.get() {
        propagate_and_print(&pb);
    }
    let Ok(EncodedProblem {
        mut model,
        objective: metric,
        encoding,
    }) = encode(&pb, metric)
    else {
        return SolverResult::Unsat;
    };
    if let Some(metric) = metric {
        model.enforce(metric.le_lit(cost_upper_bound), []);
    }
    let solver = init_solver(model);
    let encoding = Arc::new(encoding);

    // select the set of strategies, based on user-input or hard-coded defaults.
    let strats: &[Strat] = if !strategies.is_empty() {
        strategies
    } else if htn_mode {
        &HTN_DEFAULT_STRATEGIES
    } else {
        &GEN_DEFAULT_STRATEGIES
    };
    let mut solver = aries::solver::parallel::ParSolver::new(solver, strats.len(), |id, s| {
        strats[id].adapt_solver(s, pb.clone(), encoding.clone())
    });

    let result = if let Some(metric) = metric {
        solver.minimize_with(metric, on_new_solution, deadline)
    } else {
        solver.solve(deadline)
    };

    // tag result with cost
    let result = result.map(|s| {
        let cost = metric.map(|metric| s.domain_of(metric).0);
        (s, cost)
    });

    if let SolverResult::Sol(_) = result {
        if PRINT_PLANNER_OUTPUT.get() {
            solver.print_stats()
        }
    }
    result
}<|MERGE_RESOLUTION|>--- conflicted
+++ resolved
@@ -30,8 +30,6 @@
 
 pub static PRINT_PLANNER_OUTPUT: EnvParam<bool> = EnvParam::new("ARIES_PRINT_PLANNER_OUTPUT", "true");
 
-static PRINT_PLANNER_OUTPUT: EnvParam<bool> = EnvParam::new("ARIES_PRINT_PLANNER_OUTPUT", "true");
-
 /// If set to true, will print the preprocessed model
 pub static PRINT_MODEL: EnvParam<bool> = EnvParam::new("ARIES_PRINT_MODEL", "false");
 
@@ -244,11 +242,7 @@
                 | VarType::TaskStart(_)
                 | VarType::TaskEnd(_)
                 | VarType::InternalTimepoint => 1,
-<<<<<<< HEAD
-                VarType::Horizon | VarType::EffectEnd | VarType::Cost => 2,
-=======
                 VarType::Horizon | VarType::EffectEnd | VarType::Cost | VarType::AssignEnd => 2,
->>>>>>> c61a38e0
             },
         }
     }
