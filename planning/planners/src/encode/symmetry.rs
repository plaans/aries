--- conflicted
+++ resolved
@@ -8,11 +8,7 @@
 use aries_planning::chronicles::{ChronicleOrigin, FiniteProblem};
 use env_param::EnvParam;
 use itertools::Itertools;
-<<<<<<< HEAD
 use std::collections::{BTreeMap, BTreeSet};
-=======
-use std::collections::{BTreeMap, HashMap, HashSet};
->>>>>>> 30522703
 
 use crate::Model;
 
@@ -131,12 +127,8 @@
     struct ActionOrigin {
         template: TemplateID,
     }
-<<<<<<< HEAD
+    // returns all actions instanciated from templates
     let actions: BTreeMap<ChronicleId, _> = pb
-=======
-    // returns all actions instanciated from templates
-    let actions: HashMap<ChronicleId, _> = pb
->>>>>>> 30522703
         .chronicles
         .iter()
         .enumerate()
@@ -160,15 +152,6 @@
     #[derive(Clone, Copy)]
     struct Link {
         active: Lit,
-<<<<<<< HEAD
-        exclusive: bool,
-    }
-    let mut causal_link: BTreeMap<(ChronicleId, CondID), Link> = Default::default();
-    let mut conds_by_templates: BTreeMap<TemplateID, BTreeSet<CondID>> = Default::default();
-    for template in &templates {
-        conds_by_templates.insert(*template, BTreeSet::new());
-=======
->>>>>>> 30522703
     }
 
     // gather all causal links, together with a literal stating whether they are are active (including the requirement for both actions to be present)
@@ -215,61 +198,6 @@
         (penalty, lvl, c.cond, c.eff)
     };
 
-<<<<<<< HEAD
-    let is_num = |cond_id: &CondID| {
-        let instance = &pb.chronicles[cond_id.instance_id];
-        let cond = instance.chronicle.conditions.get(match cond_id.cond_id {
-            analysis::CondOrigin::ExplicitCondition(v) => v,
-            analysis::CondOrigin::PostIncrease(_) => instance.chronicle.conditions.len() + 1, // Force out of bounds to return None
-        });
-        if let Some(cond) = cond {
-            cond.state_var.fluent.return_type().is_numeric()
-        } else {
-            true
-        }
-    };
-
-    let sort = |conds: BTreeSet<CondID>| {
-        let sort_key = |c: &CondID| {
-            // penalize conditions on numeric fluents because the encoding
-            // makes it hard to distinguish actual supports, they should be considered last
-            let penalty = if penalize_numeric_supports && is_num(c) {
-                1024
-            } else {
-                0
-            };
-            // get the level, reserving the lvl 0 for non-templates
-            let (hier_level, template) = if let Some(template) = template_id(c.instance_id) {
-                let lvl = if sort_by_hierarchy_level {
-                    pb.meta.action_hierarchy[&template]
-                } else {
-                    0
-                };
-                (lvl + 1, template + 1)
-            } else {
-                (0, 0)
-            };
-            let generation = if let Some(generation) = generation_id(c.instance_id) {
-                generation + 1000
-            } else {
-                c.instance_id
-            };
-            // important: order must be made by template so that conditions of the same template are grouped
-            // The consequence of grouping is that swapping raws (instances of the same template) does not affect the order with respect to the columns of the other templates
-            // note that two instances of the same template will have the same hierarchy level, so it is safe to first group by hierarchy level
-            (hier_level, template, penalty, generation)
-        };
-        conds.into_iter().sorted_by_key(sort_key).collect_vec()
-    };
-    let conds_by_templates: BTreeMap<TemplateID, Vec<CondID>> =
-        conds_by_templates.into_iter().map(|(k, v)| (k, sort(v))).collect();
-    let supports = |ch: ChronicleId, cond: CondID| {
-        causal_link.get(&(ch, cond)).copied().unwrap_or(Link {
-            active: Lit::FALSE,
-            exclusive: true,
-        })
-    };
-=======
     // gather all causal links in a single vector that we will use to force lexicographic order upon permitation
     let links = cls
         .keys()
@@ -321,7 +249,6 @@
             None
         }
     };
->>>>>>> 30522703
 
     for template_id in &templates {
         // collect all instances of this action template
