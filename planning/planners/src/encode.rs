//! Functions whose purpose is to encode a planning problem (represented with chronicles)
//! into a combinatorial problem from Aries core.

use crate::encoding::*;
use crate::solver::{init_solver, Metric};
use crate::Model;
use anyhow::{Context, Result};
use aries::core::state::Conflict;
use aries::core::*;
use aries::model::extensions::{AssignmentExt, Shaped};
use aries::model::lang::linear::{LinearSum, LinearTerm};
use aries::model::lang::{expr::*, Kind, Type};
use aries::model::lang::{Atom, FAtom, FVar, IAtom, Variable};
use aries::solver::Solver;
use aries_planning::chronicles::constraints::{ConstraintType, Duration};
use aries_planning::chronicles::printer::Printer;
use aries_planning::chronicles::*;
use env_param::EnvParam;
use std::collections::{HashMap, HashSet};
use std::convert::TryFrom;
use std::ptr;

/// Parameter that activates the debug view of the resource constraints.
/// The parameter is loaded from the environment variable `ARIES_RESOURCE_CONSTRAINT_DEBUG`.
/// Possible values are `false`(default) and `true`.
pub static RESOURCE_CONSTRAINT_DEBUG: EnvParam<bool> = EnvParam::new("ARIES_RESOURCE_CONSTRAINT_DEBUG", "false");

/// Parameter that activates the usage of timepoints to encode the increase's literals.
/// The parameter is loaded from the environment variable `ARIES_RESOURCE_CONSTRAINT_TIMEPOINTS`.
/// Possible values are `false` and `true` (default).
pub static RESOURCE_CONSTRAINT_TIMEPOINTS: EnvParam<bool> =
    EnvParam::new("ARIES_RESOURCE_CONSTRAINT_TIMEPOINTS", "true");

/// Parameter that defines the symmetry breaking strategy to use.
/// The value of this parameter is loaded from the environment variable `ARIES_LCP_SYMMETRY_BREAKING`.
/// Possible values are `none` and `simple` (default).
pub static SYMMETRY_BREAKING: EnvParam<SymmetryBreakingType> = EnvParam::new("ARIES_LCP_SYMMETRY_BREAKING", "simple");

/// Parameter that activates the temporal relaxation of temporal constraints of a task's
/// interval and the its methods intervals. The temporal relaxation can be used when
/// using an acting system to allow the interval of a method to be included in the interval
/// of the task it refined,without constraining the equality of the start and end timepoints
/// of both intervals. The parameter is loaded from the environment variable
/// ARIES_LCP_RELAXED_TEMPORAL_CONSTRAINT_TASK_METHOD, and is set to *false* as default.
pub static RELAXED_TEMPORAL_CONSTRAINT: EnvParam<bool> =
    EnvParam::new("ARIES_LCP_RELAXED_TEMPORAL_CONSTRAINT_TASK_METHOD", "false");

impl std::str::FromStr for SymmetryBreakingType {
    type Err = String;

    fn from_str(s: &str) -> Result<Self, Self::Err> {
        match s {
            "none" => Ok(SymmetryBreakingType::None),
            "simple" => Ok(SymmetryBreakingType::Simple),
            x => Err(format!("Unknown symmetry breaking type: {x}")),
        }
    }
}

/// The type of symmetry breaking to apply to problems.
#[derive(Copy, Clone)]
pub enum SymmetryBreakingType {
    /// no symmetry breaking
    None,
    /// Simple form of symmetry breaking described in the LCP paper (CP 2018).
    /// This enforces that for any two instances of the same template. The first one (in arbitrary total order)
    ///  - is always present if the second instance is present
    ///  - starts before the second instance
    Simple,
}

/// For each chronicle template into the `spec`, appends `num_instances` instances into the `pb`.
pub fn populate_with_template_instances<F: Fn(&ChronicleTemplate) -> Option<u32>>(
    pb: &mut FiniteProblem,
    spec: &Problem,
    num_instances: F,
) -> Result<()> {
    // instantiate each template n times
    for (template_id, template) in spec.templates.iter().enumerate() {
        let n = num_instances(template).context("Could not determine a number of occurrences for a template")? as usize;
        for instantiation_id in 0..n {
            let origin = ChronicleOrigin::FreeAction {
                template_id,
                generation_id: instantiation_id,
            };
            let instance_id = pb.chronicles.len();
            let instance = instantiate(instance_id, template, origin, Lit::TRUE, Sub::empty(), pb)?;
            pb.chronicles.push(instance);
        }
    }
    Ok(())
}

/// Instantiates a chronicle template into a new chronicle instance.
/// For each template parameter, if `sub` does not already provide a valid substitution
/// Variables are replaced with new ones, declared to the `pb`.
///
/// # Arguments
///
/// - `instance_id`: ID of the chronicle to be created.
/// - `template`: Chronicle template that must be instantiated.
/// - `origin`: Metadata on the origin of this instantiation that will be added
/// - `scope`: scope in which the chronicle appears. Will be used as the scope of the presence variable
/// - `sub`: partial substitution, only parameters that do not already have a substitution will provoke the creation of a new variable.
/// - `pb`: problem description in which the variables will be created.
pub fn instantiate(
    instance_id: usize,
    template: &ChronicleTemplate,
    origin: ChronicleOrigin,
    scope: Lit,
    mut sub: Sub,
    pb: &mut FiniteProblem,
) -> Result<ChronicleInstance, InvalidSubstitution> {
    debug_assert!(
        template
            .parameters
            .iter()
            .map(|v| VarRef::from(*v))
            .any(|x| x == template.chronicle.presence.variable()),
        "presence var not in parameters."
    );

    // creation of a new label, based on the label on the variable `v` that is instantiated
    let default_label = VarLabel(Container::Base, VarType::Parameter("?".to_string()));
    let lbl_of_new = |v: Variable, model: &Model| {
        model
            .get_label(v)
            .unwrap_or_else(|| {
                tracing::warn!("Chronicle parameter with no label.");
                &default_label
            })
            .on_instance(instance_id)
    };

    let prez_template = template
        .parameters
        .iter()
        .find(|&x| VarRef::from(*x) == template.chronicle.presence.variable())
        .copied()
        .expect("Presence variable not in parameters");

    if !sub.contains(prez_template) {
        // the presence variable is in placed in the containing scope.
        // thus it can only be true if the containing scope is true as well
        let prez_instance = pb
            .model
            .new_presence_variable(scope, lbl_of_new(prez_template, &pb.model));

        sub.add(prez_template, prez_instance.into())?;
    }

    // the literal that indicates the presence of the chronicle we are building
    let prez_lit = sub.sub_lit(template.chronicle.presence);

    for &v in &template.parameters {
        if sub.contains(v) {
            // we already add this variable, ignore it
            continue;
        }
        let label = lbl_of_new(v, &pb.model);
        let fresh: Variable = match v {
            Variable::Bool(_) => pb.model.new_optional_bvar(prez_lit, label).into(),
            Variable::Int(i) => {
                let (lb, ub) = pb.model.int_bounds(i);
                pb.model.new_optional_ivar(lb, ub, prez_lit, label).into()
            }
            Variable::Fixed(f) => {
                let (lb, ub) = pb.model.int_bounds(f.num);
                pb.model.new_optional_fvar(lb, ub, f.denom, prez_lit, label).into()
            }
            Variable::Sym(s) => pb.model.new_optional_sym_var(s.tpe, prez_lit, label).into(),
        };
        sub.add(v, fresh)?;
    }

    template.instantiate(sub, origin)
}

/// A subtask of chronicle instance
struct Subtask {
    /// task name, including parameters
    task_name: Task,
    /// Index of the chronicle instance that contains the task
    instance_id: usize,
    /// Index of the task in the chronicle's subtask list
    task_id: usize,
    /// presence literal of the scope in which the task occurs
    scope: Lit,
    start: FAtom,
    end: FAtom,
}
impl From<&Subtask> for TaskId {
    fn from(value: &Subtask) -> Self {
        TaskId {
            instance_id: value.instance_id,
            task_id: value.task_id,
        }
    }
}

/// A group of homogeneous and exclusive subtasks that can be decomposed by the same methods/actions
///
/// Consider a task `t` that can be decomposed by two methods `m1` and `m2`
/// each also with a subtask `t`.
/// Note that: the subtasks `m1.t` and `m2.t` are exclusive: they cannot be
/// present together.
///
/// Thus they can be gathered in the same `SubtaskGroup` which will allow us to add a
/// single m1 instance and a single m2 instance for both `m1.t` and `m2.t`.
struct SubtaskGroup {
    /// A scope where all subtasks are present.
    /// DO NOT USE directly. Prefer using the `shared_scope` method that will provide a more specific
    /// answer if, e.g. there is a single task.
    parent_scope: Lit,
    /// A set of homogeneous tasks that can be decomposed by the same methods/actions
    tasks: Vec<Subtask>,
    /// ids of chronicle templates that decompose this task group
    refiners_ids: HashSet<usize>,
}
impl SubtaskGroup {
    /// A scope that is shared by all subtasks: if one of the subtasks is present, then this scope literal is true
    fn shared_scope(&self) -> Lit {
        if self.tasks.len() == 1 {
            self.tasks[0].scope
        } else {
            self.parent_scope
        }
    }
}

pub fn populate_with_task_network(pb: &mut FiniteProblem, spec: &Problem, max_depth: u32) -> Result<()> {
    // the set ob subtasks for which we need to introduce refinements in the current iteration
    let mut subtasks = Vec::new();

    // gather subtasks from existing chronicle instances
    for (instance_id, ch) in pb.chronicles.iter().enumerate() {
        for (task_id, task) in ch.chronicle.subtasks.iter().enumerate() {
            let task_name = &task.task_name;
            let subtask = Subtask {
                task_name: task_name.clone(),
                instance_id,
                task_id,
                scope: ch.chronicle.presence,
                start: task.start,
                end: task.end,
            };
            let refiners_ids = refinements_of_task(&subtask.task_name, pb, spec);
            let group = SubtaskGroup {
                parent_scope: ch.chronicle.presence,
                tasks: vec![subtask],
                refiners_ids,
            };
            subtasks.push(group);
        }
    }
    for depth in 0..max_depth {
        if subtasks.is_empty() {
            break; // reached bottom of the hierarchy
        }
        // subtasks that will need to be added in the next iterations
        let mut new_subtasks = Vec::new();
        for task_group in &subtasks {
            // indirect subtasks of `task`
            let mut local_subtasks: Vec<SubtaskGroup> = Vec::with_capacity(16);

            // Will store the presence variables of all chronicles supporting it the tasks
            let mut refiners_presence_variables: Vec<Lit> = Vec::with_capacity(16);

            let refined: Vec<TaskId> = task_group.tasks.iter().map(TaskId::from).collect();

            for &template_id in &task_group.refiners_ids {
                // instantiate a template of the refiner
                let template = &spec.templates[template_id];

                if depth == max_depth - 1 && !template.chronicle.subtasks.is_empty() {
                    // this chronicle has subtasks that cannot be achieved since they would require
                    // an higher decomposition depth
                    continue;
                }
                let origin = ChronicleOrigin::Refinement {
                    refined: refined.clone(),
                    template_id,
                };

                let mut sub = Sub::empty();
                if task_group.refiners_ids.len() == 1 && task_group.tasks.len() == 1 {
                    // Single chronicle that refines a single task.
                    // Attempt to minimize the number of created variables (purely optional).
                    // The current subtask has only one possible refinement: this `template`
                    // if the task is present, this refinement must be with exactly the same parameters
                    // We can thus unify the presence, start, end and parameters of   subtask/task pair.
                    // Unification is a best effort and might not succeed due to syntactical difference.
                    // We ignore any failed unification and let normal instantiation run its course.
                    let task = &task_group.tasks[0];
                    let _ = sub.add_bool_expr_unification(template.chronicle.presence, task.scope);
                    let _ = sub.add_fixed_expr_unification(template.chronicle.start, task.start);
                    let _ = sub.add_fixed_expr_unification(template.chronicle.end, task.end);

                    let template_task_name = template.chronicle.task.as_ref().unwrap();
                    #[allow(clippy::needless_range_loop)]
                    for i in 0..template_task_name.len() {
                        let _ = sub.add_expr_unification(template_task_name[i], task.task_name[i]);
                    }
                }

                // complete the instantiation of the template by creating new variables
                let instance_id = pb.chronicles.len();
                let instance = instantiate(instance_id, template, origin, task_group.shared_scope(), sub, pb)?;

                // make this method exclusive with all previous methods for the same task
                for &o in &refiners_presence_variables {
                    pb.model.state.add_implication(instance.chronicle.presence, !o);
                    pb.model.state.add_implication(o, !instance.chronicle.presence);
                }
                refiners_presence_variables.push(instance.chronicle.presence);
                pb.chronicles.push(instance);

                // record all subtasks of this chronicle so that we can process them on the next iteration
                // compatible and exclusive subtasks are grouped
                for (task_id, subtask) in pb.chronicles[instance_id].chronicle.subtasks.iter().enumerate() {
                    let task = &subtask.task_name;
                    let sub = Subtask {
                        task_name: task.clone(),
                        instance_id,
                        task_id,
                        scope: pb.chronicles[instance_id].chronicle.presence,
                        start: subtask.start,
                        end: subtask.end,
                    };
                    let refiners = refinements_of_task(&sub.task_name, pb, spec);
                    if let Some(group) = local_subtasks
                        .iter_mut()
                        .find(|g| g.refiners_ids == refiners && g.tasks.iter().all(|t| t.scope != sub.scope))
                    {
                        debug_assert!(group.tasks.iter().all(|t| pb.model.state.exclusive(t.scope, sub.scope)));
                        // the task can be merged into an existing group of of local subtasks
                        group.tasks.push(sub);
                    } else {
                        local_subtasks.push(SubtaskGroup {
                            parent_scope: task_group.shared_scope(),
                            tasks: vec![sub],
                            refiners_ids: refiners,
                        })
                    }
                }
            }

            new_subtasks.extend(local_subtasks);
        }
        subtasks = new_subtasks;
    }
    Ok(())
}

fn add_decomposition_constraints(pb: &FiniteProblem, model: &mut Model, encoding: &mut Encoding) {
    for (instance_id, ch) in pb.chronicles.iter().enumerate() {
        if let ChronicleOrigin::Refinement { refined, .. } = &ch.origin {
            // chronicle is a refinement of some task.
            let refined_tasks: Vec<_> = refined.iter().map(|tid| get_task_ref(pb, *tid)).collect();

            for task in refined {
                encoding.tag(ch.chronicle.presence, Tag::Decomposition(*task, instance_id));
            }

            // prez(ch) => prez(refined[0]) || prez(refined[1]) || ...
            let clause: Vec<Lit> = refined_tasks.iter().map(|t| t.presence).collect();
            if let &[single] = clause.as_slice() {
                model.state.add_implication(ch.chronicle.presence, single);
            } else {
                model.enforce(or(clause), [ch.chronicle.presence]);
            }
        }

        for (task_id, task) in ch.chronicle.subtasks.iter().enumerate() {
            let subtask = TaskRef {
                presence: ch.chronicle.presence,
                start: task.start,
                end: task.end,
                task: &task.task_name,
            };
            let refiners = refinements_of(instance_id, task_id, pb);
            enforce_refinement(subtask, refiners, model);
        }
    }
}

fn enforce_refinement(t: TaskRef, supporters: Vec<TaskRef>, model: &mut Model) {
    // if t is present then at least one supporter is present
    let clause: Vec<Lit> = supporters.iter().map(|s| s.presence).collect();
    model.enforce(or(clause), [t.presence]);

    // if a supporter is present, then all others are absent
    for (i, s1) in supporters.iter().enumerate() {
        for (j, s2) in supporters.iter().enumerate() {
            if i != j {
                model.enforce(or([!s1.presence, !s2.presence]), [t.presence]);
            }
        }
    }

    // if a supporter is present, then all its parameters are unified with the ones of the supported task
    for s in &supporters {
        if RELAXED_TEMPORAL_CONSTRAINT.get() {
            // Relaxed constraints in the encoding for chronicles coming from an acting system,
            // where the interval of a method is contained in the interval of the task it refines.
            model.enforce(f_leq(t.start, s.start), [s.presence, t.presence]);
            model.enforce(f_leq(s.end, t.end), [s.presence, t.presence]);
        } else {
            model.enforce(eq(s.start, t.start), [s.presence, t.presence]);
            model.enforce(eq(s.end, t.end), [s.presence, t.presence]);
        }

        assert_eq!(s.task.len(), t.task.len());
        for (a, b) in s.task.iter().zip(t.task.iter()) {
            model.enforce(eq(*a, *b), [s.presence, t.presence])
        }
    }
}

fn add_symmetry_breaking(pb: &FiniteProblem, model: &mut Model, tpe: SymmetryBreakingType) {
    match tpe {
        SymmetryBreakingType::None => {}
        SymmetryBreakingType::Simple => {
            let chronicles = || {
                pb.chronicles.iter().filter_map(|c| match c.origin {
                    ChronicleOrigin::FreeAction {
                        template_id,
                        generation_id,
                    } => Some((c, template_id, generation_id)),
                    _ => None,
                })
            };
            for (instance1, template_id1, generation_id1) in chronicles() {
                for (instance2, template_id2, generation_id2) in chronicles() {
                    if template_id1 == template_id2 && generation_id1 < generation_id2 {
                        let p1 = instance1.chronicle.presence;
                        let p2 = instance2.chronicle.presence;
                        model.enforce(implies(p1, p2), []);
                        model.enforce(f_leq(instance1.chronicle.start, instance2.chronicle.start), [p1, p2]);
                    }
                }
            }
        }
    };
}

/// Encode a metric in the problem and returns an integer that should minimized in order to optimize the metric.
pub fn add_metric(pb: &FiniteProblem, model: &mut Model, metric: Metric) -> IAtom {
    match metric {
        Metric::Makespan => pb.horizon.num,
        Metric::PlanLength => {
            // retrieve the presence variable of each action
            let mut action_presence = Vec::with_capacity(8);
            for (ch_id, ch) in pb.chronicles.iter().enumerate() {
                match ch.chronicle.kind {
                    ChronicleKind::Action | ChronicleKind::DurativeAction => {
                        action_presence.push((ch_id, ch.chronicle.presence));
                    }
                    ChronicleKind::Problem | ChronicleKind::Method => {}
                }
            }

            // for each action, create an optional variable that evaluate to 1 if the action is present and 0 otherwise
            let action_costs: Vec<LinearTerm> = action_presence
                .iter()
                .map(|(ch_id, p)| {
                    model
                        .new_optional_ivar(1, 1, *p, Container::Instance(*ch_id).var(VarType::Cost))
                        .or_zero(*p)
                })
                .collect();
            let action_costs = LinearSum::of(action_costs);

            // make the sum of the action costs equal a `plan_length` variable.
            let plan_length = model.new_ivar(0, INT_CST_MAX, VarLabel(Container::Base, VarType::Cost));
            model.enforce(action_costs.clone().leq(plan_length), []);
            model.enforce(action_costs.geq(plan_length), []);
            // plan length is the metric that should be minimized.
            plan_length.into()
        }
        Metric::ActionCosts => {
            // retrieve the presence and cost of each chronicle
            let mut costs = Vec::with_capacity(8);
            for (ch_id, ch) in pb.chronicles.iter().enumerate() {
                if let Some(cost) = ch.chronicle.cost {
                    assert!(cost >= 0, "A chronicle has a negative cost");
                    costs.push((ch_id, ch.chronicle.presence, cost));
                }
            }

            // for each action, create an optional variable that evaluate to the cost if the action is present and 0 otherwise
            let action_costs: Vec<LinearTerm> = costs
                .iter()
                .map(|&(ch_id, p, cost)| {
                    model
                        .new_optional_ivar(cost, cost, p, Container::Instance(ch_id).var(VarType::Cost))
                        .or_zero(p)
                })
                .collect();
            let action_costs = LinearSum::of(action_costs);

            // make the sum of the action costs equal a `plan_cost` variable.
            let plan_cost = model.new_ivar(0, INT_CST_MAX, VarLabel(Container::Base, VarType::Cost));
            model.enforce(action_costs.clone().leq(plan_cost), []);
            model.enforce(action_costs.geq(plan_cost), []);
            // plan cost is the metric that should be minimized.
            plan_cost.into()
        }
    }
}

pub struct EncodedProblem {
    pub model: Model,
    pub objective: Option<IAtom>,
    /// Metadata associated to variables and literals in the encoded problem.
    pub encoding: Encoding,
}

<<<<<<< HEAD
=======
/// Returns whether the effect is an assignment.
fn is_assignment(eff: &Effect) -> bool {
    matches!(eff.operation, EffectOp::Assign(_))
}

/// Returns whether the effect is an increase.
fn is_increase(eff: &Effect) -> bool {
    matches!(eff.operation, EffectOp::Increase(_))
}

>>>>>>> fa163db2
/// Returns whether the state variable is numeric.
fn is_integer(sv: &StateVar) -> bool {
    matches!(sv.fluent.return_type().into(), Kind::Int)
}

/// Returns whether two state variables are unifiable.
fn unifiable_sv(model: &Model, sv1: &StateVar, sv2: &StateVar) -> bool {
    sv1.fluent == sv2.fluent && model.unifiable_seq(&sv1.args, &sv2.args)
}

/// Encodes a finite problem.
/// If a metric is given, it will return along with the model an `IAtom` that should be minimized
/// Returns an error if the encoded problem is found to be unsatisfiable.
pub fn encode(pb: &FiniteProblem, metric: Option<Metric>) -> std::result::Result<EncodedProblem, Conflict> {
    let mut encoding = Encoding::default();
    let encode_span = tracing::span!(tracing::Level::DEBUG, "ENCODING");
    let _x = encode_span.enter();

    // build a model and put it inside a solver to allow for eager propagation.
    let model = pb.model.clone();
    let mut solver = init_solver(model);

    let symmetry_breaking_tpe = SYMMETRY_BREAKING.get();

    let effs: Vec<_> = effects(pb).collect();
    let conds: Vec<_> = conditions(pb).collect();
<<<<<<< HEAD
    let eff_persis_ends: HashMap<EffID, FVar> = effs
=======

    // Represents the final time point where an assignment is exclusive.
    let eff_mutex_ends: HashMap<EffID, FVar> = effs
>>>>>>> fa163db2
        .iter()
        .filter(|(_, __, eff)| is_assignment(eff))
        .map(|(eff_id, prez, _)| {
            let var = solver.model.new_optional_fvar(
                ORIGIN * TIME_SCALE.get(),
                HORIZON * TIME_SCALE.get(),
                TIME_SCALE.get(),
                *prez,
                Container::Instance(eff_id.instance_id) / VarType::EffectEnd,
            );
            (*eff_id, var)
        })
        .collect();
    let eff_assign_ends: HashMap<EffID, FVar> = effs
        .iter()
        .filter_map(|(eff_id, prez, eff)| {
            if !solver.model.entails(!*prez)
                && matches!(eff.operation, EffectOp::Assign(_))
                && is_integer(&eff.state_var)
            {
                // Those time points are only present for numeric assignment effects
                let var = solver.model.new_optional_fvar(
                    ORIGIN * TIME_SCALE.get(),
                    HORIZON * TIME_SCALE.get(),
                    TIME_SCALE.get(),
                    *prez,
                    Container::Instance(eff_id.instance_id) / VarType::EffectEnd,
                );
                return Some((*eff_id, var));
            }
            None
        })
        .collect();

    tracing::debug!("#chronicles: {}", pb.chronicles.len());
    tracing::debug!("#effects: {}", effs.len());
    tracing::debug!("#conditions: {}", conds.len());

    // for each condition, make sure the end is after the start
    for &(_, prez_cond, cond) in &conds {
        solver.enforce(f_leq(cond.start, cond.end), [prez_cond]);
    }

    solver.propagate()?;

    {
        let span = tracing::span!(tracing::Level::TRACE, "structural constraints");
        let _span = span.enter();
        // chronicle constraints
        for instance in &pb.chronicles {
            let prez = instance.chronicle.presence;
            for constraint in &instance.chronicle.constraints {
                let value = match constraint.value {
                    // work around some dubious encoding of chronicle. The given value should have the appropriate scope
                    Some(Lit::TRUE) | None => solver.model.get_tautology_of_scope(prez),
                    Some(Lit::FALSE) => !solver.model.get_tautology_of_scope(prez),
                    Some(l) => l,
                };
                match &constraint.tpe {
                    ConstraintType::InTable(table) => {
                        let mut supported_by_a_line: Vec<Lit> = Vec::with_capacity(256);

                        let vars = &constraint.variables;
                        for values in table.lines() {
                            assert_eq!(vars.len(), values.len());
                            let mut supported_by_this_line = Vec::with_capacity(16);
                            for (&var, &val) in vars.iter().zip(values.iter()) {
                                let var = var.int_view().unwrap();
                                supported_by_this_line.push(solver.reify(leq(var, val)));
                                supported_by_this_line.push(solver.reify(geq(var, val)));
                            }
                            supported_by_a_line.push(solver.reify(and(supported_by_this_line)));
                        }
                        assert!(solver.model.entails(value)); // tricky to determine the appropriate validity scope, only support enforcing
                        solver.enforce(or(supported_by_a_line), [prez]);
                    }
                    ConstraintType::Lt => match constraint.variables.as_slice() {
                        &[a, b] => match (a, b) {
                            (Atom::Int(a), Atom::Int(b)) => solver.model.bind(lt(a, b), value),
                            (Atom::Fixed(a), Atom::Fixed(b)) if a.denom == b.denom => {
                                solver.model.bind(f_lt(a, b), value)
                            }
                            (Atom::Fixed(a), Atom::Int(b)) => {
                                let a = LinearSum::from(a + FAtom::EPSILON);
                                let b = LinearSum::from(b);
                                solver.model.bind(a.leq(b), value);
                            }
                            (Atom::Int(a), Atom::Fixed(b)) => {
                                let a = LinearSum::from(a);
                                let b = LinearSum::from(b - FAtom::EPSILON);
                                solver.model.bind(a.leq(b), value);
                            }
                            _ => panic!("Invalid LT operands: {a:?}  {b:?}"),
                        },
                        x => panic!("Invalid variable pattern for LT constraint: {:?}", x),
                    },
                    ConstraintType::Leq => match constraint.variables.as_slice() {
                        &[a, b] => match (a, b) {
                            (Atom::Int(a), Atom::Int(b)) => solver.model.bind(leq(a, b), value),
                            (Atom::Fixed(a), Atom::Fixed(b)) if a.denom == b.denom => {
                                solver.model.bind(f_leq(a, b), value)
                            }
                            (Atom::Fixed(a), Atom::Int(b)) => {
                                let a = LinearSum::from(a);
                                let b = LinearSum::from(b);
                                solver.model.bind(a.leq(b), value);
                            }
                            (Atom::Int(a), Atom::Fixed(b)) => {
                                let a = LinearSum::from(a);
                                let b = LinearSum::from(b);
                                solver.model.bind(a.leq(b), value);
                            }
                            _ => panic!("Invalid LEQ operands: {a:?}  {b:?}"),
                        },
                        x => panic!("Invalid variable pattern for LEQ constraint: {:?}", x),
                    },
                    ConstraintType::Eq => {
                        assert_eq!(
                            constraint.variables.len(),
                            2,
                            "Wrong number of parameters to equality constraint: {}",
                            constraint.variables.len()
                        );
                        solver
                            .model
                            .bind(eq(constraint.variables[0], constraint.variables[1]), value);
                    }
                    ConstraintType::Neq => {
                        assert_eq!(
                            constraint.variables.len(),
                            2,
                            "Wrong number of parameters to inequality constraint: {}",
                            constraint.variables.len()
                        );

                        solver
                            .model
                            .bind(neq(constraint.variables[0], constraint.variables[1]), value);
                    }
                    ConstraintType::Duration(dur) => {
                        let build_sum =
                            |s: LinearSum, e: LinearSum, d: &LinearSum| LinearSum::of(vec![-s, e]) - d.clone();

                        let start = LinearSum::from(instance.chronicle.start);
                        let end = LinearSum::from(instance.chronicle.end);

                        match dur {
                            Duration::Fixed(d) => {
                                let sum = build_sum(start, end, d);
                                solver.model.bind(sum.clone().leq(LinearSum::zero()), value);
                                solver.model.bind(sum.geq(LinearSum::zero()), value);
                            }
                            Duration::Bounded { lb, ub } => {
                                let lb_sum = build_sum(start.clone(), end.clone(), lb);
                                let ub_sum = build_sum(start, end, ub);
                                solver.model.bind(lb_sum.geq(LinearSum::zero()), value);
                                solver.model.bind(ub_sum.leq(LinearSum::zero()), value);
                            }
                        };
                        // Redundant constraint to enforce the precedence between start and end.
                        // This form ensures that the precedence in posted in the STN.
                        solver.enforce(
                            f_leq(instance.chronicle.start, instance.chronicle.end),
                            [instance.chronicle.presence],
                        )
                    }
                    ConstraintType::Or => {
                        let mut disjuncts = Vec::with_capacity(constraint.variables.len());
                        for v in &constraint.variables {
                            let disjunct: Lit = Lit::try_from(*v).expect("Malformed or constraint");
                            disjuncts.push(disjunct);
                        }
                        solver.model.bind(or(disjuncts), value)
                    }
                    ConstraintType::LinearEq(sum) => {
                        solver
                            .model
                            .enforce(sum.clone().leq(LinearSum::zero()), [instance.chronicle.presence]);
                        solver
                            .model
                            .enforce(sum.clone().geq(LinearSum::zero()), [instance.chronicle.presence]);
                    }
                }
            }
        }

        for ch in &pb.chronicles {
            let prez = ch.chronicle.presence;
            // chronicle finishes before the horizon and has a non negative duration
            if matches!(ch.chronicle.kind, ChronicleKind::Action | ChronicleKind::DurativeAction) {
                solver.enforce(f_lt(ch.chronicle.end, pb.horizon), [prez]);
            }
            solver.enforce(f_leq(ch.chronicle.start, ch.chronicle.end), [prez]);

            // enforce temporal coherence between the chronicle and its subtasks
            for subtask in &ch.chronicle.subtasks {
                solver.enforce(f_leq(subtask.start, subtask.end), [prez]);
                solver.enforce(f_leq(ch.chronicle.start, subtask.start), [prez]);
                solver.enforce(f_leq(subtask.end, ch.chronicle.end), [prez]);
            }
        }
        add_decomposition_constraints(pb, &mut solver.model, &mut encoding);
        add_symmetry_breaking(pb, &mut solver.model, symmetry_breaking_tpe);
        solver.propagate()?;
    }

    let mut num_removed_chronicles = 0;
    for ch in &pb.chronicles {
        let prez = ch.chronicle.presence;
        if solver.model.entails(!prez) {
            num_removed_chronicles += 1;
        }
    }
    tracing::debug!("Chronicles removed by eager propagation: {}", num_removed_chronicles);

<<<<<<< HEAD
    // for each effect, make sure the three (or four for numeric assignments) time points are ordered
    for &(eff_id, prez_eff, eff) in &effs {
        let persistence_end = eff_persis_ends[&eff_id];
        solver.enforce(f_leq(eff.persistence_start, persistence_end), [prez_eff]);
        solver.enforce(f_leq(eff.transition_start, eff.persistence_start), [prez_eff]);
        for &min_persistence_end in &eff.min_persistence_end {
            solver.enforce(f_leq(min_persistence_end, persistence_end), [prez_eff])
=======
    // for each effect, make sure the time points are ordered
    for &(eff_id, prez_eff, eff) in &effs {
        solver.enforce(f_leq(eff.transition_start, eff.transition_end), [prez_eff]);
        if eff_mutex_ends.contains_key(&eff_id) {
            debug_assert!(is_assignment(eff));
            let mutex_end = eff_mutex_ends[&eff_id];
            solver.enforce(f_leq(eff.transition_end, mutex_end), [prez_eff]);
            for &min_mutex_end in &eff.min_mutex_end {
                solver.enforce(f_leq(min_mutex_end, mutex_end), [prez_eff])
            }
>>>>>>> fa163db2
        }
        if eff_assign_ends.contains_key(&eff_id) {
            let assignment_end = eff_assign_ends[&eff_id];
            solver.enforce(f_leq(persistence_end, assignment_end), [prez_eff]);
        }
    }

    solver.propagate()?;

    {
        // coherence constraints
        let span = tracing::span!(tracing::Level::TRACE, "coherence");
        let _span = span.enter();
        let mut num_coherence_constraints = 0;
        // for each pair of effects, enforce coherence constraints
        // except between two increases, they can be done in parallel
        let mut clause: Vec<Lit> = Vec::with_capacity(32);
        for &(i, p1, e1) in &effs {
            if solver.model.entails(!p1) {
                continue;
            }
            for &(j, p2, e2) in &effs {
                if i >= j {
                    continue;
                }
                if solver.model.entails(!p2) || solver.model.state.exclusive(p1, p2) {
                    continue;
                }

                // skip if they are trivially non-overlapping
                if !unifiable_sv(&solver.model, &e1.state_var, &e2.state_var) {
                    continue;
                }

                // skip if it is not two assignments
                if !(is_assignment(e1) && is_assignment(e2)) {
                    continue;
                }
                debug_assert!(is_assignment(e1) && is_assignment(e2));

                clause.clear();
                debug_assert_eq!(e1.state_var.fluent, e2.state_var.fluent);
                for idx in 0..e1.state_var.args.len() {
                    let a = e1.state_var.args[idx];
                    let b = e2.state_var.args[idx];
                    // enforce different : a < b || a > b
                    // if they are the same variable, there is nothing we can do to separate them
                    if a != b {
                        clause.push(solver.reify(neq(a, b)));
                    }
                }

<<<<<<< HEAD
                // For two numeric assignments, force [transition_start, assignment_end] to not overlaps.
                // Otherwise, force [transition_start, persistence_end] to not overlaps.
                if eff_assign_ends.contains_key(&i) && eff_assign_ends.contains_key(&j) {
                    clause.push(solver.reify(f_leq(eff_assign_ends[&j], e1.transition_start)));
                    clause.push(solver.reify(f_leq(eff_assign_ends[&i], e2.transition_start)));
                } else {
                    clause.push(solver.reify(f_leq(eff_persis_ends[&j], e1.transition_start)));
                    clause.push(solver.reify(f_leq(eff_persis_ends[&i], e2.transition_start)));
                }
=======
                // Force assign effects to not overlaps.
                clause.push(solver.reify(f_leq(eff_mutex_ends[&j], e1.transition_start)));
                clause.push(solver.reify(f_leq(eff_mutex_ends[&i], e2.transition_start)));
>>>>>>> fa163db2

                // add coherence constraint
                solver.enforce(or(clause.as_slice()), [p1, p2]);
                num_coherence_constraints += 1;
            }
        }
        tracing::debug!(%num_coherence_constraints);

        solver.propagate()?;
    }

    {
        // support constraints
        let span = tracing::span!(tracing::Level::TRACE, "support");
        let _span = span.enter();
        let mut num_support_constraints = 0;

        for &(cond_id, prez_cond, cond) in &conds {
            // skip conditions on numeric state variables, they are supported by resource constraints
            if is_integer(&cond.state_var) {
                continue;
            }
            if solver.model.entails(!prez_cond) {
                continue;
            }
            let mut supported: Vec<Lit> = Vec::with_capacity(128);
            for &(eff_id, prez_eff, eff) in &effs {
                if solver.model.entails(!prez_eff) {
                    continue;
                }
                if solver.model.state.exclusive(prez_cond, prez_eff) {
                    continue;
                }
                // quick check that the condition and effect are not trivially incompatible
                if !unifiable_sv(&solver.model, &cond.state_var, &eff.state_var) {
                    continue;
                }
                let EffectOp::Assign(effect_value) = eff.operation else {
                    unreachable!()
                };
                if !solver.model.unifiable(cond.value, effect_value) {
                    continue;
                }
                // vector to store the AND clause
                let mut supported_by_eff_conjunction: Vec<Lit> = Vec::with_capacity(32);
                // support only possible if the effect is present
                supported_by_eff_conjunction.push(prez_eff);
                debug_assert_eq!(cond.state_var.fluent, eff.state_var.fluent);
                // same state variable
                for idx in 0..cond.state_var.args.len() {
                    let a = cond.state_var.args[idx];
                    let b = eff.state_var.args[idx];

                    supported_by_eff_conjunction.push(solver.reify(eq(a, b)));
                }
                // same value
                let condition_value = cond.value;
                supported_by_eff_conjunction.push(solver.reify(eq(condition_value, effect_value)));

                // effect's persistence contains condition
<<<<<<< HEAD
                supported_by_eff_conjunction.push(solver.reify(f_leq(eff.persistence_start, cond.start)));
                supported_by_eff_conjunction.push(solver.reify(f_leq(cond.end, eff_persis_ends[&eff_id])));
=======
                supported_by_eff_conjunction.push(solver.reify(f_leq(eff.transition_end, cond.start)));
                supported_by_eff_conjunction.push(solver.reify(f_leq(cond.end, eff_mutex_ends[&eff_id])));
>>>>>>> fa163db2
                supported_by_eff_conjunction.push(prez_eff);

                let support_lit = solver.reify(and(supported_by_eff_conjunction));
                encoding.tag(support_lit, Tag::Support(cond_id, eff_id));

                debug_assert!(solver
                    .model
                    .state
                    .implies(prez_cond, solver.model.presence_literal(support_lit.variable())));

                // add this support expression to the support clause
                supported.push(support_lit);
                num_support_constraints += 1;
            }

            // enforce necessary conditions for condition's support
            solver.enforce(or(supported), [prez_cond]);
        }
        tracing::debug!(%num_support_constraints);

        solver.propagate()?;
    }

    {
        // mutex constraints
        let span = tracing::span!(tracing::Level::TRACE, "mutex");
        let _span = span.enter();
        let mut num_mutex_constraints = 0;
        let actions: Vec<_> = pb
            .chronicles
            .iter()
            .filter(|ch| matches!(ch.chronicle.kind, ChronicleKind::Action | ChronicleKind::DurativeAction))
            .collect();
        // mutex actions constraints: a condition from an action cannot meet the effect of another action.
        // there needs to be an epsilon separation between the time an actions requires a fluent and the time
        // at which another action changes it.
        for &act1 in &actions {
            if solver.model.entails(!act1.chronicle.presence) {
                continue;
            }
            for cond in &act1.chronicle.conditions {
                for &act2 in &actions {
                    if solver.model.entails(!act2.chronicle.presence) {
                        continue;
                    }
                    if solver
                        .model
                        .state
                        .exclusive(act1.chronicle.presence, act2.chronicle.presence)
                    {
                        continue;
                    }
                    if ptr::eq(act1, act2) {
                        continue; // an action cannot be mutex with itself
                    }
                    for eff in &act2.chronicle.effects {
                        // `cond` and `eff` are a condition and an effect from two distinct action
                        if !unifiable_sv(&solver.model, &cond.state_var, &eff.state_var) {
                            continue;
                        }

                        let mut non_overlapping: Vec<Lit> = Vec::with_capacity(32);
                        debug_assert_eq!(cond.state_var.fluent, eff.state_var.fluent);
                        // not on same state variable
                        for idx in 0..cond.state_var.args.len() {
                            let a = cond.state_var.args[idx];
                            let b = eff.state_var.args[idx];
                            non_overlapping.push(solver.reify(neq(a, b)));
                        }

                        // or does not overlap the interval `[eff.transition_start, eff.transition_end[`
                        // note that the interval is left-inclusive to enforce the epsilon separation
                        non_overlapping.push(solver.reify(f_lt(cond.end, eff.transition_start)));
                        non_overlapping.push(solver.reify(f_leq(eff.transition_end, cond.start)));

                        solver.enforce(or(non_overlapping), [act1.chronicle.presence, act2.chronicle.presence]);
                        num_mutex_constraints += 1;
                    }
                }
            }
        }
        tracing::debug!(%num_mutex_constraints);

        solver.propagate()?;
    }

    {
        // Resource constraints
<<<<<<< HEAD
        encode_resource_constraints(&mut solver, &effs, &conds, &eff_assign_ends, &eff_persis_ends);
=======
        encode_resource_constraints(&mut solver, &effs, &conds, &eff_mutex_ends);
>>>>>>> fa163db2

        if RESOURCE_CONSTRAINT_DEBUG.get() {
            println!("\n=============================== Constraints ==============================");
            Printer::print_reif_constraints(&solver.get_shape().constraints, &solver.model);

            println!("\n=========================== Before Propagation ===========================");
            solver.model.print_state();

            let after = |solver: &Solver<VarLabel>| {
                println!("\n============================ After Propagation ===========================");
                solver.model.print_state();
            };

<<<<<<< HEAD
            match solver.propagate() {
                Ok(_) => after(&solver),
                Err(_) => after(&solver),
            };
=======
            let propagation = solver.propagate();
            after(&solver);
            propagation?;
>>>>>>> fa163db2
        } else {
            solver.propagate()?;
        }
    }

    let metric = metric.map(|metric| add_metric(pb, &mut solver.model, metric));
<<<<<<< HEAD

    tracing::debug!("Done.");
    Ok(EncodedProblem {
        model: solver.model,
        objective: metric,
        encoding,
    })
}

/* ========================================================================== */
/*                            Resource Constraints                            */
/* ========================================================================== */

fn encode_resource_constraints(
    solver: &mut Box<Solver<VarLabel>>,
    effs: &[(EffID, Lit, &Effect)],
    conds: &[(CondID, Lit, &Condition)],
    eff_assign_ends: &HashMap<EffID, FVar>,
    eff_persis_ends: &HashMap<EffID, FVar>,
) {
    /* ============================= Variables setup ============================ */

    let span = tracing::span!(tracing::Level::TRACE, "resources");
    let _span = span.enter();
    let mut num_resource_constraints = 0;

    // Get the effects and the conditions on numeric state variables.
    // Filter those who are not present.
    let assignments: Vec<_> = effs
        .iter()
        .filter(|(_, prez, eff)| {
            !solver.model.entails(!*prez) && matches!(eff.operation, EffectOp::Assign(_)) && is_integer(&eff.state_var)
        })
        .collect();
    let increases: Vec<_> = effs
        .iter()
        .filter(|(_, prez, eff)| {
            !solver.model.entails(!*prez)
                && matches!(eff.operation, EffectOp::Increase(_))
                && is_integer(&eff.state_var)
        })
        .collect();
    let mut conditions: Vec<_> = conds
        .iter()
        .filter(|(_, prez, cond)| !solver.model.entails(!*prez) && is_integer(&cond.state_var))
        .map(|&(_, prez, cond)| (prez, cond.clone()))
        .collect();

    /* =============================== Assignments ============================== */

    // Force the new assigned values to be in the state variable domain.
    for &&(_, prez, eff) in &assignments {
        let Type::Int { lb, ub } = eff.state_var.fluent.return_type() else {
            unreachable!()
        };
        let EffectOp::Assign(val) = eff.operation else {
            unreachable!()
        };
        let val: IAtom = val.try_into().expect("Not integer assignment to an int state variable");
        solver.enforce(geq(val, lb), [prez]);
        solver.enforce(leq(val, ub), [prez]);
        num_resource_constraints += 1;
    }

=======

    tracing::debug!("Done.");
    Ok(EncodedProblem {
        model: solver.model,
        objective: metric,
        encoding,
    })
}

/* ========================================================================== */
/*                            Resource Constraints                            */
/* ========================================================================== */

fn encode_resource_constraints(
    solver: &mut Box<Solver<VarLabel>>,
    effs: &[(EffID, Lit, &Effect)],
    conds: &[(CondID, Lit, &Condition)],
    eff_mutex_ends: &HashMap<EffID, FVar>,
) {
    /* ============================= Variables setup ============================ */

    let span = tracing::span!(tracing::Level::TRACE, "resources");
    let _span = span.enter();
    let mut num_resource_constraints = 0;

    // Get the effects and the conditions on numeric state variables.
    // Filter those who are not present.
    let assignments: Vec<_> = effs
        .iter()
        .filter(|(_, prez, eff)| !solver.model.entails(!*prez) && is_assignment(eff) && is_integer(&eff.state_var))
        .collect();
    let increases: Vec<_> = effs
        .iter()
        .filter(|(_, prez, eff)| !solver.model.entails(!*prez) && is_increase(eff) && is_integer(&eff.state_var))
        .collect();
    let mut conditions: Vec<_> = conds
        .iter()
        .filter(|(_, prez, cond)| !solver.model.entails(!*prez) && is_integer(&cond.state_var))
        .map(|&(_, prez, cond)| (prez, cond.clone()))
        .collect();

    /* =============================== Assignments ============================== */

    // Force the new assigned values to be in the state variable domain.
    for &&(_, prez, eff) in &assignments {
        let Type::Int { lb, ub } = eff.state_var.fluent.return_type() else {
            unreachable!()
        };
        let EffectOp::Assign(val) = eff.operation else {
            unreachable!()
        };
        let val: IAtom = val.try_into().expect("Not integer assignment to an int state variable");
        solver.enforce(geq(val, lb), [prez]);
        solver.enforce(leq(val, ub), [prez]);
        num_resource_constraints += 1;
    }

>>>>>>> fa163db2
    /* ================================ Increases =============================== */

    // Convert the increase effects into conditions in order to check that the new value is in the state variable domain.
    for &&(eff_id, prez, eff) in &increases {
<<<<<<< HEAD
        if RELAXED_TEMPORAL_CONSTRAINT.get() {
            solver.enforce(eq(eff.transition_start + FAtom::EPSILON, eff.persistence_start), [prez]);
        } else {
            assert!(
                eff.transition_start + FAtom::EPSILON == eff.persistence_start && eff.min_persistence_end.is_empty(),
                "Only instantaneous effects are supported"
            );
        }
        // Get the bounds of the state variable.
        let (lb, ub) = if let Type::Int { lb, ub } = eff.state_var.fluent.return_type() {
            (lb, ub)
        } else {
            (INT_CST_MIN, INT_CST_MAX)
=======
        assert!(
            eff.transition_start + FAtom::EPSILON == eff.transition_end && eff.min_mutex_end.is_empty(),
            "Only instantaneous effects are supported"
        );
        // Get the bounds of the state variable.
        let Type::Int { lb, ub } = eff.state_var.fluent.return_type() else {
            unreachable!()
>>>>>>> fa163db2
        };
        // Create a new variable with those bounds.
        let var = solver
            .model
            .new_ivar(lb, ub, Container::Instance(eff_id.instance_id) / VarType::Reification);
        // Check that the state variable value is equals to that new variable.
        // It will force the state variable value to be in the bounds of the new variable.
        conditions.push((
            prez,
            Condition {
<<<<<<< HEAD
                start: eff.persistence_start,
                end: eff.persistence_start,
=======
                start: eff.transition_end,
                end: eff.transition_end,
>>>>>>> fa163db2
                state_var: eff.state_var.clone(),
                value: var.into(),
            },
        ));
    }

    /* =============================== Conditions =============================== */

    /*
     * For each condition `R == z`, a set of linear sum constraints of the form
     * `la_j*ca_j + li_jk*ci_jk + ... + li_jm*ci_jm - la_j*z == 0` are created.
     *
     * The `la_j` literal is true if and only if the associated assignment effect `e_j` is the last one for the condition.
     * A disjunctive clause will force to have at least one `la_j`.
     * The `ca_j` value is the value of the assignment effect `e_j`.
     * The `li_j*` literals are true if and only if:
     *  - `la_j` is true
     *  - the associated increase effect `e_*` is between `e_j` and the condition
     * The `ci_j*` values are the value of the increase effects `e_*`.
     * The `z` variable is the value of the condition.
     *
<<<<<<< HEAD
     * With all these literals, only one constraint will be taken into account: that associated with the last assignment.
=======
     * With all these literals, only one constraint will be taken into account: the one associated with the last assignment.
>>>>>>> fa163db2
     */
    for (prez_cond, cond) in conditions {
        assert_eq!(cond.start, cond.end, "Only the instantaneous conditions are supported");

<<<<<<< HEAD
        // Whether the effect is likely to support the condition.
=======
        // Returns false if the effect can never support the condition.
>>>>>>> fa163db2
        let eff_compatible_with_cond = |solver: &Solver<VarLabel>, prez_eff: Lit, eff: &Effect| {
            !solver.model.state.exclusive(prez_eff, prez_cond)
                && unifiable_sv(&solver.model, &cond.state_var, &eff.state_var)
        };

        let compatible_assignments = assignments
            .iter()
            .filter(|(_, prez, eff)| eff_compatible_with_cond(solver, *prez, eff))
            .collect::<Vec<_>>();
        let compatible_increases = increases
            .iter()
            .filter(|(_, prez, eff)| eff_compatible_with_cond(solver, *prez, eff))
            .collect::<Vec<_>>();

<<<<<<< HEAD
        // Vector to store the `la_j` literals, `ca_j` values and the start persistence timepoint of the effect `e_j`.
        let la_ca_ta = if RESOURCE_CONSTRAINT_TIMEPOINTS.get() {
            create_la_vector_with_timepoints(compatible_assignments, &cond, prez_cond, eff_assign_ends, solver)
        } else {
            create_la_vector_without_timepoints(compatible_assignments, &cond, prez_cond, eff_persis_ends, solver)
=======
        // Vector to store the `la_j` literals, `ca_j` values and the end of the transition time point of the effect `e_j`.
        let la_ca_ta = if RESOURCE_CONSTRAINT_TIMEPOINTS.get() {
            create_la_vector_with_timepoints(compatible_assignments, &cond, prez_cond, eff_mutex_ends, solver)
        } else {
            create_la_vector_without_timepoints(compatible_assignments, &cond, prez_cond, eff_mutex_ends, solver)
>>>>>>> fa163db2
        };

        // Force to have at least one assignment.
        let la_disjuncts = la_ca_ta.iter().map(|(la, _, _)| *la).collect::<Vec<_>>();
        solver.enforce(or(la_disjuncts), [prez_cond]);

        /*
         * Matrix to store the `li_j*` literals and `ci_j*` values.
         *
         * `li_j*` is true if and only if the associated increase effect `e_*`:
         *  - is present
         *  - is before the condition
         *  - is after the assignment effect `e_j`
         *  - has the same state variable as the condition
         *  - `la_j` is true
         *  - the condition is present
         */
        let m_li_ci = la_ca_ta
            .iter()
            .map(|(la, _, ta)| {
                compatible_increases
                    .iter()
                    .map(|(_, prez_eff, eff)| {
                        let mut li_conjunction: Vec<Lit> = Vec::with_capacity(12);
                        // `la_j` is true
                        li_conjunction.push(*la);
                        // the condition is present
                        li_conjunction.push(prez_cond);
                        // is present
                        li_conjunction.push(*prez_eff);
                        // is before the condition
<<<<<<< HEAD
                        li_conjunction.push(solver.reify(f_leq(eff.persistence_start, cond.start)));
                        // is after the assignment effect `e_j`
                        li_conjunction.push(solver.reify(f_lt(*ta, eff.persistence_start)));
=======
                        li_conjunction.push(solver.reify(f_leq(eff.transition_end, cond.start)));
                        // is after the assignment effect `e_j`
                        li_conjunction.push(solver.reify(f_lt(*ta, eff.transition_end)));
>>>>>>> fa163db2
                        // has the same state variable as the condition
                        debug_assert_eq!(cond.state_var.fluent, eff.state_var.fluent);
                        for idx in 0..cond.state_var.args.len() {
                            let a = cond.state_var.args[idx];
                            let b = eff.state_var.args[idx];
                            li_conjunction.push(solver.reify(eq(a, b)));
                        }
                        // Create the `li_j*` literal.
                        let li_lit = solver.reify(and(li_conjunction));
                        debug_assert!(solver.model.entails(solver.model.presence_literal(li_lit.variable())));

                        // Get the `ci_j*` value.
                        let EffectOp::Increase(eff_val) = eff.operation.clone() else {
                            unreachable!()
                        };
                        (li_lit, eff_val)
                    })
                    .collect::<Vec<_>>()
            })
            .collect::<Vec<_>>();

        // Create the linear sum constraints.
        for (&(la, ca, _), li_ci) in la_ca_ta.iter().zip(m_li_ci) {
            // Create the sum.
            let mut sum = LinearSum::zero();
            sum += LinearSum::with_lit(
                ca,
                solver.reify(and([la, solver.model.presence_literal(ca.var.into())])),
            );
            for (li, ci) in li_ci.iter() {
                sum += ci
                    .map_with_lit(|t| solver.reify(and([t.lit(), *li, solver.model.presence_literal(t.var().into())])));
            }
            let cond_val = IAtom::try_from(cond.value).expect("Condition value is not numeric for a numeric fluent");
            sum -= LinearSum::with_lit(
                cond_val,
                solver.reify(and([la, solver.model.presence_literal(cond_val.var.into())])),
            );
            sum = sum.simplify();

            // Check that all the literals of the sum are always defined.
            // It is wrapped in a `debug_assert!` for performance in release mode.
            debug_assert!({
                for term in sum.terms() {
                    let prez = solver.model.presence_literal(term.lit().variable());
                    debug_assert!(solver.model.entails(prez));
                }
                true
            });

            // Force the sum to be equals to 0.
            solver.enforce(sum.clone().geq(0), [prez_cond]);
            solver.enforce(sum.leq(0), [prez_cond]);
            num_resource_constraints += 1;
        }
    }
    tracing::debug!(%num_resource_constraints);
}

/**
<<<<<<< HEAD
Vector to store the `la_j` literals, `ca_j` values and the start persistence timepoint of the effect `e_j`.
=======
Vector to store the `la_j` literals, `ca_j` values and the end of the transition time point of the effect `e_j`.
>>>>>>> fa163db2

`la_j` is true if and only if the associated assignment effect `e_j`:
 - is present
 - is before the condition
 - has the same state variable as the condition
 - for each other assignment effect `e_k` meeting the above conditions, `e_k` is before `e_j`
 - the condition is present
**/
fn create_la_vector_without_timepoints(
    assignments: Vec<&&(EffID, Lit, &Effect)>,
    cond: &Condition,
    prez_cond: Lit,
<<<<<<< HEAD
    eff_persis_ends: &HashMap<EffID, FVar>,
=======
    eff_mutex_ends: &HashMap<EffID, FVar>,
>>>>>>> fa163db2
    solver: &mut Solver<VarLabel>,
) -> Vec<(Lit, IAtom, FAtom)> {
    assignments
        .iter()
        .map(|(eff_id, prez_eff, eff)| {
            let mut la_conjunction: Vec<Lit> = Vec::with_capacity(32);
            // is present
            la_conjunction.push(*prez_eff);
            // is before the condition
<<<<<<< HEAD
            la_conjunction.push(solver.reify(f_leq(eff.persistence_start, cond.start)));
=======
            la_conjunction.push(solver.reify(f_leq(eff.transition_end, cond.start)));
>>>>>>> fa163db2
            // has the same state variable as the condition
            debug_assert_eq!(cond.state_var.fluent, eff.state_var.fluent);
            for idx in 0..cond.state_var.args.len() {
                let a = cond.state_var.args[idx];
                let b = eff.state_var.args[idx];
                la_conjunction.push(solver.reify(eq(a, b)));
            }
            // for each other assignment effect `e_k` meeting the above conditions, `e_k` is before `e_j`
            // This implies constraint is expressed as a disjunction.
            for (other_eff_id, prez_other_eff, other_eff) in assignments.iter() {
                // same effect: continue
                if eff_id == other_eff_id {
                    continue;
                }
                let mut disjunction: Vec<Lit> = Vec::with_capacity(12);
                // is not present
                disjunction.push(!*prez_other_eff);
                // is after the condition
<<<<<<< HEAD
                disjunction.push(solver.reify(f_lt(cond.end, other_eff.persistence_start)));
=======
                disjunction.push(solver.reify(f_lt(cond.end, other_eff.transition_end)));
>>>>>>> fa163db2
                // has a state variable different from the condition
                debug_assert_eq!(cond.state_var.fluent, other_eff.state_var.fluent);
                for idx in 0..cond.state_var.args.len() {
                    let a = cond.state_var.args[idx];
                    let b = other_eff.state_var.args[idx];
                    disjunction.push(solver.reify(neq(a, b)));
                }
                // is before the effect `e_j`
<<<<<<< HEAD
                disjunction.push(solver.reify(f_lt(eff_persis_ends[other_eff_id], eff.persistence_start)));
=======
                disjunction.push(solver.reify(f_lt(eff_mutex_ends[other_eff_id], eff.transition_end)));
>>>>>>> fa163db2

                let disjunction_lit = solver.reify(or(disjunction.clone()));
                la_conjunction.push(disjunction_lit);
            }
            // the condition is present
            la_conjunction.push(prez_cond);

            // Create the `la_j` literal.
            let la_lit = solver.reify(and(la_conjunction.clone()));
            debug_assert!(solver.model.entails(solver.model.presence_literal(la_lit.variable())));

            // Get the `ca_j` variable.
            let EffectOp::Assign(eff_val) = eff.operation else {
                unreachable!()
            };
            let ca = IAtom::try_from(eff_val).expect("Try to assign a non-numeric value to a numeric fluent");

<<<<<<< HEAD
            // Get the persistence timepoint of the effect `e_j`.
            let ta = eff.persistence_start;
=======
            // Get the end of the transition time point of the effect `e_j`.
            let ta = eff.transition_end;
>>>>>>> fa163db2
            (la_lit, ca, ta)
        })
        .collect::<Vec<_>>()
}

/**
<<<<<<< HEAD
Vector to store the `la_j` literals, `ca_j` values and the start persistence timepoint of the effect `e_j`.
=======
Vector to store the `la_j` literals, `ca_j` values and the end of the transition time point of the effect `e_j`.
>>>>>>> fa163db2

`la_j` is true if and only if the associated assignment effect `e_j`:
 - is present
 - has the same state variable as the condition
<<<<<<< HEAD
 - the condition is between the start persistence and the assignment end (new timepoint)
=======
 - the condition is between the end of the transition and the mutex end
>>>>>>> fa163db2
 - the condition is present
**/
fn create_la_vector_with_timepoints(
    assignments: Vec<&&(EffID, Lit, &Effect)>,
    cond: &Condition,
    prez_cond: Lit,
<<<<<<< HEAD
    eff_assign_ends: &HashMap<EffID, FVar>,
=======
    eff_mutex_ends: &HashMap<EffID, FVar>,
>>>>>>> fa163db2
    solver: &mut Solver<VarLabel>,
) -> Vec<(Lit, IAtom, FAtom)> {
    assignments
        .iter()
        .map(|(eff_id, prez_eff, eff)| {
            let mut la_conjunction: Vec<Lit> = Vec::with_capacity(32);
            // is present
            la_conjunction.push(*prez_eff);
            // has the same state variable as the condition
            debug_assert_eq!(cond.state_var.fluent, eff.state_var.fluent);
            for idx in 0..cond.state_var.args.len() {
                let a = cond.state_var.args[idx];
                let b = eff.state_var.args[idx];
                la_conjunction.push(solver.reify(eq(a, b)));
            }
<<<<<<< HEAD
            // the condition is between the start persistence and the assignment end
            la_conjunction.push(solver.reify(f_leq(eff.persistence_start, cond.start)));
            la_conjunction.push(solver.reify(f_leq(cond.end, eff_assign_ends[eff_id])));
=======
            // the condition is between the start and the end of the effect
            la_conjunction.push(solver.reify(f_leq(eff.transition_end, cond.start)));
            la_conjunction.push(solver.reify(f_leq(cond.end, eff_mutex_ends[eff_id])));
>>>>>>> fa163db2
            // the condition is present
            la_conjunction.push(prez_cond);

            // Create the `la_j` literal.
            let la_lit = solver.reify(and(la_conjunction.clone()));
            debug_assert!(solver.model.entails(solver.model.presence_literal(la_lit.variable())));

            // Get the `ca_j` variable.
            let EffectOp::Assign(eff_val) = eff.operation else {
                unreachable!()
            };
            let ca = IAtom::try_from(eff_val).expect("Try to assign a non-numeric value to a numeric fluent");

<<<<<<< HEAD
            // Get the persistence timepoint of the effect `e_j`.
            let ta = eff.persistence_start;
=======
            // Get the end of the transition time point of the effect `e_j`.
            let ta = eff.transition_end;
>>>>>>> fa163db2
            (la_lit, ca, ta)
        })
        .collect::<Vec<_>>()
}<|MERGE_RESOLUTION|>--- conflicted
+++ resolved
@@ -516,8 +516,6 @@
     pub encoding: Encoding,
 }
 
-<<<<<<< HEAD
-=======
 /// Returns whether the effect is an assignment.
 fn is_assignment(eff: &Effect) -> bool {
     matches!(eff.operation, EffectOp::Assign(_))
@@ -528,7 +526,6 @@
     matches!(eff.operation, EffectOp::Increase(_))
 }
 
->>>>>>> fa163db2
 /// Returns whether the state variable is numeric.
 fn is_integer(sv: &StateVar) -> bool {
     matches!(sv.fluent.return_type().into(), Kind::Int)
@@ -555,13 +552,9 @@
 
     let effs: Vec<_> = effects(pb).collect();
     let conds: Vec<_> = conditions(pb).collect();
-<<<<<<< HEAD
-    let eff_persis_ends: HashMap<EffID, FVar> = effs
-=======
 
     // Represents the final time point where an assignment is exclusive.
     let eff_mutex_ends: HashMap<EffID, FVar> = effs
->>>>>>> fa163db2
         .iter()
         .filter(|(_, __, eff)| is_assignment(eff))
         .map(|(eff_id, prez, _)| {
@@ -573,26 +566,6 @@
                 Container::Instance(eff_id.instance_id) / VarType::EffectEnd,
             );
             (*eff_id, var)
-        })
-        .collect();
-    let eff_assign_ends: HashMap<EffID, FVar> = effs
-        .iter()
-        .filter_map(|(eff_id, prez, eff)| {
-            if !solver.model.entails(!*prez)
-                && matches!(eff.operation, EffectOp::Assign(_))
-                && is_integer(&eff.state_var)
-            {
-                // Those time points are only present for numeric assignment effects
-                let var = solver.model.new_optional_fvar(
-                    ORIGIN * TIME_SCALE.get(),
-                    HORIZON * TIME_SCALE.get(),
-                    TIME_SCALE.get(),
-                    *prez,
-                    Container::Instance(eff_id.instance_id) / VarType::EffectEnd,
-                );
-                return Some((*eff_id, var));
-            }
-            None
         })
         .collect();
 
@@ -777,15 +750,6 @@
     }
     tracing::debug!("Chronicles removed by eager propagation: {}", num_removed_chronicles);
 
-<<<<<<< HEAD
-    // for each effect, make sure the three (or four for numeric assignments) time points are ordered
-    for &(eff_id, prez_eff, eff) in &effs {
-        let persistence_end = eff_persis_ends[&eff_id];
-        solver.enforce(f_leq(eff.persistence_start, persistence_end), [prez_eff]);
-        solver.enforce(f_leq(eff.transition_start, eff.persistence_start), [prez_eff]);
-        for &min_persistence_end in &eff.min_persistence_end {
-            solver.enforce(f_leq(min_persistence_end, persistence_end), [prez_eff])
-=======
     // for each effect, make sure the time points are ordered
     for &(eff_id, prez_eff, eff) in &effs {
         solver.enforce(f_leq(eff.transition_start, eff.transition_end), [prez_eff]);
@@ -796,11 +760,6 @@
             for &min_mutex_end in &eff.min_mutex_end {
                 solver.enforce(f_leq(min_mutex_end, mutex_end), [prez_eff])
             }
->>>>>>> fa163db2
-        }
-        if eff_assign_ends.contains_key(&eff_id) {
-            let assignment_end = eff_assign_ends[&eff_id];
-            solver.enforce(f_leq(persistence_end, assignment_end), [prez_eff]);
         }
     }
 
@@ -849,21 +808,9 @@
                     }
                 }
 
-<<<<<<< HEAD
-                // For two numeric assignments, force [transition_start, assignment_end] to not overlaps.
-                // Otherwise, force [transition_start, persistence_end] to not overlaps.
-                if eff_assign_ends.contains_key(&i) && eff_assign_ends.contains_key(&j) {
-                    clause.push(solver.reify(f_leq(eff_assign_ends[&j], e1.transition_start)));
-                    clause.push(solver.reify(f_leq(eff_assign_ends[&i], e2.transition_start)));
-                } else {
-                    clause.push(solver.reify(f_leq(eff_persis_ends[&j], e1.transition_start)));
-                    clause.push(solver.reify(f_leq(eff_persis_ends[&i], e2.transition_start)));
-                }
-=======
                 // Force assign effects to not overlaps.
                 clause.push(solver.reify(f_leq(eff_mutex_ends[&j], e1.transition_start)));
                 clause.push(solver.reify(f_leq(eff_mutex_ends[&i], e2.transition_start)));
->>>>>>> fa163db2
 
                 // add coherence constraint
                 solver.enforce(or(clause.as_slice()), [p1, p2]);
@@ -924,13 +871,8 @@
                 supported_by_eff_conjunction.push(solver.reify(eq(condition_value, effect_value)));
 
                 // effect's persistence contains condition
-<<<<<<< HEAD
-                supported_by_eff_conjunction.push(solver.reify(f_leq(eff.persistence_start, cond.start)));
-                supported_by_eff_conjunction.push(solver.reify(f_leq(cond.end, eff_persis_ends[&eff_id])));
-=======
                 supported_by_eff_conjunction.push(solver.reify(f_leq(eff.transition_end, cond.start)));
                 supported_by_eff_conjunction.push(solver.reify(f_leq(cond.end, eff_mutex_ends[&eff_id])));
->>>>>>> fa163db2
                 supported_by_eff_conjunction.push(prez_eff);
 
                 let support_lit = solver.reify(and(supported_by_eff_conjunction));
@@ -1019,11 +961,7 @@
 
     {
         // Resource constraints
-<<<<<<< HEAD
-        encode_resource_constraints(&mut solver, &effs, &conds, &eff_assign_ends, &eff_persis_ends);
-=======
         encode_resource_constraints(&mut solver, &effs, &conds, &eff_mutex_ends);
->>>>>>> fa163db2
 
         if RESOURCE_CONSTRAINT_DEBUG.get() {
             println!("\n=============================== Constraints ==============================");
@@ -1037,88 +975,15 @@
                 solver.model.print_state();
             };
 
-<<<<<<< HEAD
-            match solver.propagate() {
-                Ok(_) => after(&solver),
-                Err(_) => after(&solver),
-            };
-=======
             let propagation = solver.propagate();
             after(&solver);
             propagation?;
->>>>>>> fa163db2
         } else {
             solver.propagate()?;
         }
     }
 
     let metric = metric.map(|metric| add_metric(pb, &mut solver.model, metric));
-<<<<<<< HEAD
-
-    tracing::debug!("Done.");
-    Ok(EncodedProblem {
-        model: solver.model,
-        objective: metric,
-        encoding,
-    })
-}
-
-/* ========================================================================== */
-/*                            Resource Constraints                            */
-/* ========================================================================== */
-
-fn encode_resource_constraints(
-    solver: &mut Box<Solver<VarLabel>>,
-    effs: &[(EffID, Lit, &Effect)],
-    conds: &[(CondID, Lit, &Condition)],
-    eff_assign_ends: &HashMap<EffID, FVar>,
-    eff_persis_ends: &HashMap<EffID, FVar>,
-) {
-    /* ============================= Variables setup ============================ */
-
-    let span = tracing::span!(tracing::Level::TRACE, "resources");
-    let _span = span.enter();
-    let mut num_resource_constraints = 0;
-
-    // Get the effects and the conditions on numeric state variables.
-    // Filter those who are not present.
-    let assignments: Vec<_> = effs
-        .iter()
-        .filter(|(_, prez, eff)| {
-            !solver.model.entails(!*prez) && matches!(eff.operation, EffectOp::Assign(_)) && is_integer(&eff.state_var)
-        })
-        .collect();
-    let increases: Vec<_> = effs
-        .iter()
-        .filter(|(_, prez, eff)| {
-            !solver.model.entails(!*prez)
-                && matches!(eff.operation, EffectOp::Increase(_))
-                && is_integer(&eff.state_var)
-        })
-        .collect();
-    let mut conditions: Vec<_> = conds
-        .iter()
-        .filter(|(_, prez, cond)| !solver.model.entails(!*prez) && is_integer(&cond.state_var))
-        .map(|&(_, prez, cond)| (prez, cond.clone()))
-        .collect();
-
-    /* =============================== Assignments ============================== */
-
-    // Force the new assigned values to be in the state variable domain.
-    for &&(_, prez, eff) in &assignments {
-        let Type::Int { lb, ub } = eff.state_var.fluent.return_type() else {
-            unreachable!()
-        };
-        let EffectOp::Assign(val) = eff.operation else {
-            unreachable!()
-        };
-        let val: IAtom = val.try_into().expect("Not integer assignment to an int state variable");
-        solver.enforce(geq(val, lb), [prez]);
-        solver.enforce(leq(val, ub), [prez]);
-        num_resource_constraints += 1;
-    }
-
-=======
 
     tracing::debug!("Done.");
     Ok(EncodedProblem {
@@ -1176,34 +1041,21 @@
         num_resource_constraints += 1;
     }
 
->>>>>>> fa163db2
     /* ================================ Increases =============================== */
 
     // Convert the increase effects into conditions in order to check that the new value is in the state variable domain.
     for &&(eff_id, prez, eff) in &increases {
-<<<<<<< HEAD
         if RELAXED_TEMPORAL_CONSTRAINT.get() {
-            solver.enforce(eq(eff.transition_start + FAtom::EPSILON, eff.persistence_start), [prez]);
+            solver.enforce(eq(eff.transition_start + FAtom::EPSILON, eff.transition_end), [prez]);
         } else {
             assert!(
-                eff.transition_start + FAtom::EPSILON == eff.persistence_start && eff.min_persistence_end.is_empty(),
+                eff.transition_start + FAtom::EPSILON == eff.transition_end && eff.min_mutex_end.is_empty(),
                 "Only instantaneous effects are supported"
             );
         }
-        // Get the bounds of the state variable.
-        let (lb, ub) = if let Type::Int { lb, ub } = eff.state_var.fluent.return_type() {
-            (lb, ub)
-        } else {
-            (INT_CST_MIN, INT_CST_MAX)
-=======
-        assert!(
-            eff.transition_start + FAtom::EPSILON == eff.transition_end && eff.min_mutex_end.is_empty(),
-            "Only instantaneous effects are supported"
-        );
         // Get the bounds of the state variable.
         let Type::Int { lb, ub } = eff.state_var.fluent.return_type() else {
             unreachable!()
->>>>>>> fa163db2
         };
         // Create a new variable with those bounds.
         let var = solver
@@ -1214,13 +1066,8 @@
         conditions.push((
             prez,
             Condition {
-<<<<<<< HEAD
-                start: eff.persistence_start,
-                end: eff.persistence_start,
-=======
                 start: eff.transition_end,
                 end: eff.transition_end,
->>>>>>> fa163db2
                 state_var: eff.state_var.clone(),
                 value: var.into(),
             },
@@ -1242,20 +1089,12 @@
      * The `ci_j*` values are the value of the increase effects `e_*`.
      * The `z` variable is the value of the condition.
      *
-<<<<<<< HEAD
-     * With all these literals, only one constraint will be taken into account: that associated with the last assignment.
-=======
      * With all these literals, only one constraint will be taken into account: the one associated with the last assignment.
->>>>>>> fa163db2
      */
     for (prez_cond, cond) in conditions {
         assert_eq!(cond.start, cond.end, "Only the instantaneous conditions are supported");
 
-<<<<<<< HEAD
-        // Whether the effect is likely to support the condition.
-=======
         // Returns false if the effect can never support the condition.
->>>>>>> fa163db2
         let eff_compatible_with_cond = |solver: &Solver<VarLabel>, prez_eff: Lit, eff: &Effect| {
             !solver.model.state.exclusive(prez_eff, prez_cond)
                 && unifiable_sv(&solver.model, &cond.state_var, &eff.state_var)
@@ -1270,19 +1109,11 @@
             .filter(|(_, prez, eff)| eff_compatible_with_cond(solver, *prez, eff))
             .collect::<Vec<_>>();
 
-<<<<<<< HEAD
-        // Vector to store the `la_j` literals, `ca_j` values and the start persistence timepoint of the effect `e_j`.
-        let la_ca_ta = if RESOURCE_CONSTRAINT_TIMEPOINTS.get() {
-            create_la_vector_with_timepoints(compatible_assignments, &cond, prez_cond, eff_assign_ends, solver)
-        } else {
-            create_la_vector_without_timepoints(compatible_assignments, &cond, prez_cond, eff_persis_ends, solver)
-=======
         // Vector to store the `la_j` literals, `ca_j` values and the end of the transition time point of the effect `e_j`.
         let la_ca_ta = if RESOURCE_CONSTRAINT_TIMEPOINTS.get() {
             create_la_vector_with_timepoints(compatible_assignments, &cond, prez_cond, eff_mutex_ends, solver)
         } else {
             create_la_vector_without_timepoints(compatible_assignments, &cond, prez_cond, eff_mutex_ends, solver)
->>>>>>> fa163db2
         };
 
         // Force to have at least one assignment.
@@ -1314,15 +1145,9 @@
                         // is present
                         li_conjunction.push(*prez_eff);
                         // is before the condition
-<<<<<<< HEAD
-                        li_conjunction.push(solver.reify(f_leq(eff.persistence_start, cond.start)));
-                        // is after the assignment effect `e_j`
-                        li_conjunction.push(solver.reify(f_lt(*ta, eff.persistence_start)));
-=======
                         li_conjunction.push(solver.reify(f_leq(eff.transition_end, cond.start)));
                         // is after the assignment effect `e_j`
                         li_conjunction.push(solver.reify(f_lt(*ta, eff.transition_end)));
->>>>>>> fa163db2
                         // has the same state variable as the condition
                         debug_assert_eq!(cond.state_var.fluent, eff.state_var.fluent);
                         for idx in 0..cond.state_var.args.len() {
@@ -1383,11 +1208,7 @@
 }
 
 /**
-<<<<<<< HEAD
-Vector to store the `la_j` literals, `ca_j` values and the start persistence timepoint of the effect `e_j`.
-=======
 Vector to store the `la_j` literals, `ca_j` values and the end of the transition time point of the effect `e_j`.
->>>>>>> fa163db2
 
 `la_j` is true if and only if the associated assignment effect `e_j`:
  - is present
@@ -1400,11 +1221,7 @@
     assignments: Vec<&&(EffID, Lit, &Effect)>,
     cond: &Condition,
     prez_cond: Lit,
-<<<<<<< HEAD
-    eff_persis_ends: &HashMap<EffID, FVar>,
-=======
     eff_mutex_ends: &HashMap<EffID, FVar>,
->>>>>>> fa163db2
     solver: &mut Solver<VarLabel>,
 ) -> Vec<(Lit, IAtom, FAtom)> {
     assignments
@@ -1414,11 +1231,7 @@
             // is present
             la_conjunction.push(*prez_eff);
             // is before the condition
-<<<<<<< HEAD
-            la_conjunction.push(solver.reify(f_leq(eff.persistence_start, cond.start)));
-=======
             la_conjunction.push(solver.reify(f_leq(eff.transition_end, cond.start)));
->>>>>>> fa163db2
             // has the same state variable as the condition
             debug_assert_eq!(cond.state_var.fluent, eff.state_var.fluent);
             for idx in 0..cond.state_var.args.len() {
@@ -1437,11 +1250,7 @@
                 // is not present
                 disjunction.push(!*prez_other_eff);
                 // is after the condition
-<<<<<<< HEAD
-                disjunction.push(solver.reify(f_lt(cond.end, other_eff.persistence_start)));
-=======
                 disjunction.push(solver.reify(f_lt(cond.end, other_eff.transition_end)));
->>>>>>> fa163db2
                 // has a state variable different from the condition
                 debug_assert_eq!(cond.state_var.fluent, other_eff.state_var.fluent);
                 for idx in 0..cond.state_var.args.len() {
@@ -1450,11 +1259,7 @@
                     disjunction.push(solver.reify(neq(a, b)));
                 }
                 // is before the effect `e_j`
-<<<<<<< HEAD
-                disjunction.push(solver.reify(f_lt(eff_persis_ends[other_eff_id], eff.persistence_start)));
-=======
                 disjunction.push(solver.reify(f_lt(eff_mutex_ends[other_eff_id], eff.transition_end)));
->>>>>>> fa163db2
 
                 let disjunction_lit = solver.reify(or(disjunction.clone()));
                 la_conjunction.push(disjunction_lit);
@@ -1472,44 +1277,27 @@
             };
             let ca = IAtom::try_from(eff_val).expect("Try to assign a non-numeric value to a numeric fluent");
 
-<<<<<<< HEAD
-            // Get the persistence timepoint of the effect `e_j`.
-            let ta = eff.persistence_start;
-=======
             // Get the end of the transition time point of the effect `e_j`.
             let ta = eff.transition_end;
->>>>>>> fa163db2
             (la_lit, ca, ta)
         })
         .collect::<Vec<_>>()
 }
 
 /**
-<<<<<<< HEAD
-Vector to store the `la_j` literals, `ca_j` values and the start persistence timepoint of the effect `e_j`.
-=======
 Vector to store the `la_j` literals, `ca_j` values and the end of the transition time point of the effect `e_j`.
->>>>>>> fa163db2
 
 `la_j` is true if and only if the associated assignment effect `e_j`:
  - is present
  - has the same state variable as the condition
-<<<<<<< HEAD
- - the condition is between the start persistence and the assignment end (new timepoint)
-=======
  - the condition is between the end of the transition and the mutex end
->>>>>>> fa163db2
  - the condition is present
 **/
 fn create_la_vector_with_timepoints(
     assignments: Vec<&&(EffID, Lit, &Effect)>,
     cond: &Condition,
     prez_cond: Lit,
-<<<<<<< HEAD
-    eff_assign_ends: &HashMap<EffID, FVar>,
-=======
     eff_mutex_ends: &HashMap<EffID, FVar>,
->>>>>>> fa163db2
     solver: &mut Solver<VarLabel>,
 ) -> Vec<(Lit, IAtom, FAtom)> {
     assignments
@@ -1525,15 +1313,9 @@
                 let b = eff.state_var.args[idx];
                 la_conjunction.push(solver.reify(eq(a, b)));
             }
-<<<<<<< HEAD
-            // the condition is between the start persistence and the assignment end
-            la_conjunction.push(solver.reify(f_leq(eff.persistence_start, cond.start)));
-            la_conjunction.push(solver.reify(f_leq(cond.end, eff_assign_ends[eff_id])));
-=======
             // the condition is between the start and the end of the effect
             la_conjunction.push(solver.reify(f_leq(eff.transition_end, cond.start)));
             la_conjunction.push(solver.reify(f_leq(cond.end, eff_mutex_ends[eff_id])));
->>>>>>> fa163db2
             // the condition is present
             la_conjunction.push(prez_cond);
 
@@ -1547,13 +1329,8 @@
             };
             let ca = IAtom::try_from(eff_val).expect("Try to assign a non-numeric value to a numeric fluent");
 
-<<<<<<< HEAD
-            // Get the persistence timepoint of the effect `e_j`.
-            let ta = eff.persistence_start;
-=======
             // Get the end of the transition time point of the effect `e_j`.
             let ta = eff.transition_end;
->>>>>>> fa163db2
             (la_lit, ca, ta)
         })
         .collect::<Vec<_>>()
