//! Functions related to printing and formatting (partial) plans.

use anyhow::*;
use itertools::Itertools;
use std::fmt::Write;

use crate::Model;
use aries::model::extensions::{AssignmentExt, SavedAssignment, Shaped};
use aries::model::lang::{Atom, Cst, Rational};
use aries_planning::chronicles::plan::ActionInstance;
use aries_planning::chronicles::{
    ChronicleInstance, ChronicleKind, ChronicleOrigin, FiniteProblem, SubTask, TaskId, TIME_SCALE,
};

pub fn format_partial_atom<A: Into<Atom>>(x: A, ass: &Model, out: &mut String) {
    let x: Atom = x.into();
    let prefix = match ass.present(x) {
        Some(false) => {
            write!(out, "_").unwrap();
            return;
        }
        None => "?",
        Some(true) => "",
    };
    match x {
        Atom::Sym(x) => {
            let dom = ass.sym_domain_of(x);
            let singleton = dom.size() == 1;
            match dom.into_singleton() {
                Some(sym) => {
                    write!(out, "{}", ass.shape.symbols.symbol(sym)).unwrap();
                }
                None => {
                    write!(out, "{prefix}{{").unwrap();
                    for (i, sym) in dom.enumerate() {
                        write!(out, "{}", ass.get_symbol(sym)).unwrap();
                        if !singleton && (i as u32) != (dom.size() - 1) {
                            write!(out, ", ").unwrap();
                        }
                    }
                    if !singleton {
                        write!(out, "}}").unwrap();
                    }
                }
            }
        }
        Atom::Bool(l) => {
            write!(
                out,
                "{}",
                match ass.value_of_literal(l) {
                    Some(true) => "true",
                    Some(false) => "false",
                    None => "{true, false}",
                }
            )
            .unwrap();
        }
        Atom::Int(i) => {
            write!(out, "{}", ass.var_domain(i)).unwrap();
        }
        Atom::Fixed(f) => {
            write!(out, "{}", ass.f_domain(f)).unwrap();
        }
    }
}

pub fn format_atoms(variables: &[Atom], ass: &Model) -> Result<String> {
    let mut str = "(".to_string();
    for (i, atom) in variables.iter().enumerate() {
        write!(str, "{}", ass.fmt(*atom))?;
        if i != (variables.len() - 1) {
            str.push(' ')
        }
    }
    str.push(')');
    Ok(str)
}

pub fn format_partial_name(name: &[impl Into<Atom> + Copy], ass: &Model) -> Result<String> {
    let mut res = String::new();
    write!(res, "(")?;
    for (i, sym) in name.iter().enumerate() {
        let sym: Atom = (*sym).into();
        format_partial_atom(sym, ass, &mut res);
        if i != (name.len() - 1) {
            write!(res, " ")?;
        }
    }
    write!(res, ")")?;
    Ok(res)
}

pub fn format_atom(atom: &Atom, model: &Model, ass: &SavedAssignment) -> String {
    match atom {
        Atom::Sym(s) => {
            let sym = ass.sym_domain_of(*s).into_singleton().unwrap();
            model.shape.symbols.symbol(sym).to_string()
        }
        Atom::Bool(l) => ass.value_of_literal(*l).unwrap().to_string(),
        Atom::Int(i) => ass.var_domain(*i).as_singleton().unwrap().to_string(),
        Atom::Fixed(f) => ass.f_domain(*f).to_string(),
    }
}

pub fn format_cst(cst: Cst, model: &Model) -> String {
    match cst {
        Cst::Sym(s) => model.shape.symbols.symbol(s.sym).to_string(),
        Cst::Bool(l) => l.to_string(),
        Cst::Int(i) => i.to_string(),
        Cst::Fixed(f) => str(f),
    }
}

pub fn format_name(variables: &[Atom], model: &Model, ass: &SavedAssignment) -> Result<String> {
    let mut res = String::new();
    write!(res, "(")?;
    for (i, atom) in variables.iter().enumerate() {
        write!(res, "{}", format_atom(atom, model, ass))?;
        if i != (variables.len() - 1) {
            write!(res, " ")?;
        }
    }
    write!(res, ")")?;
    Ok(res)
}

type Chronicle<'a> = (usize, &'a ChronicleInstance);

fn format_chronicle_partial(
    (ch_id, ch): Chronicle,
    chronicles: &[Chronicle],
    ass: &Model,
    depth: usize,
    out: &mut String,
) -> Result<()> {
    write!(out, "{}", "  ".repeat(depth))?;
    write!(
        out,
        "{} ",
        match ass.boolean_value_of(ch.chronicle.presence) {
            None => "?",
            Some(true) => "+",
            Some(false) => "-",
        }
    )?;
    write!(out, "{} ", ass.int_bounds(ch.chronicle.start).0)?;
    writeln!(out, " {}", format_partial_name(&ch.chronicle.name, ass)?)?;
    // writeln!(out, "         {}", format_atoms(&ch.chronicle.name, ass)?)?;
    if ass.boolean_value_of(ch.chronicle.presence) != Some(false) {
        for (task_id, task) in ch.chronicle.subtasks.iter().enumerate() {
            let subtask_id = TaskId {
                instance_id: ch_id,
                task_id,
            };
            format_task_partial(subtask_id, task, chronicles, ass, depth + 2, out)?;
        }
    }
    Ok(())
}
fn format_task_partial(
    task_id: TaskId,
    task: &SubTask,
    chronicles: &[Chronicle],
    ass: &Model,
    depth: usize,
    out: &mut String,
) -> Result<()> {
    write!(out, "{}", "  ".repeat(depth))?;
    let start = ass.int_bounds(task.start).0;
    write!(out, "{} {}", start, format_partial_name(&task.task_name, ass)?)?;
    writeln!(out, "         {}", format_atoms(&task.task_name, ass)?)?;
    for &(i, ch) in chronicles.iter() {
        match &ch.origin {
            ChronicleOrigin::Refinement { refined, .. } if refined.contains(&task_id) => {
                format_chronicle_partial((i, ch), chronicles, ass, depth + 2, out)?;
            }
            _ => (),
        }
    }

    Ok(())
}

pub fn format_partial_plan(problem: &FiniteProblem, ass: &Model) -> Result<String> {
    let mut f = String::new();
    writeln!(f, "==>")?;

    let mut chronicles: Vec<_> = problem
        .chronicles
        .iter()
        .enumerate()
        // .filter(|ch| ass.boolean_value_of(ch.1.chronicle.presence) == Some(true))
        .collect();
    // sort by start times
    chronicles.sort_by_key(|ch| ass.f_domain(ch.1.chronicle.start).num.lb);

    for &(i, ch) in &chronicles {
        match ch.origin {
            ChronicleOrigin::Refinement { .. } => {}
            _ => format_chronicle_partial((i, ch), &chronicles, ass, 0, &mut f)?,
        }
    }
    Ok(f)
}

pub fn extract_plan(problem: &FiniteProblem, ass: &SavedAssignment) -> Result<Vec<ActionInstance>> {
    let mut plan = problem.chronicles.iter().try_fold(vec![], |p, c| {
        let mut r = p.clone();
        r.extend(extract_plan_actions(c, problem, ass)?);
        Ok(r)
    })?;
    plan.sort_by_key(|a| a.start);
    Ok(plan)
}

<<<<<<< HEAD
fn str(r: Rational) -> String {
=======
pub fn extract_plan_actions(
    ch: &ChronicleInstance,
    problem: &FiniteProblem,
    ass: &SavedAssignment,
) -> Result<Vec<ActionInstance>> {
    if ass.value(ch.chronicle.presence) != Some(true) {
        return Ok(vec![]);
    }
    match ch.chronicle.kind {
        ChronicleKind::Problem | ChronicleKind::Method => return Ok(vec![]),
        _ => {}
    }
    let start = ass.f_domain(ch.chronicle.start).lb();
    let end = ass.f_domain(ch.chronicle.end).lb();
    let duration = end - start;
    let name = format_atom(&ch.chronicle.name[0], &problem.model, ass);
    let params = ch.chronicle.name[1..]
        .iter()
        .map(|atom| ass.evaluate(*atom).unwrap())
        .collect_vec();

    let instance = ActionInstance {
        name,
        params,
        start,
        duration,
    };

    // if the action corresponds to a rolled-up action, unroll it in the solution
    let roll_compil = match ch.origin {
        ChronicleOrigin::FreeAction { template_id, .. } => problem.meta.action_rolling.get(&template_id),
        _ => None,
    };
    Ok(if let Some(roll_compil) = roll_compil {
        roll_compil.unroll(&instance)
    } else {
        vec![instance]
    })
}

fn str(r: Rational32) -> String {
>>>>>>> b1b7af3d
    let scale = TIME_SCALE.get();
    if scale % r.denom() != 0 {
        // default to formatting float
        return format!("{:.3}", *r.numer() as f32 / *r.denom() as f32);
    }
    let r_scaled = (r * scale).to_integer();
    let int_part = r_scaled / scale;
    let decimal_part = r_scaled % scale;

    match scale {
        1 => format!("{int_part}"),
        10 => format!("{int_part}.{decimal_part:0<1}"),
        100 => format!("{int_part}.{decimal_part:0<2}"),
        1000 => format!("{int_part}.{decimal_part:0<3}"),
        _ => format!("{:.3}", *r.numer() as f32 / *r.denom() as f32), // default to formatting float
    }
}

pub fn format_pddl_plan(problem: &FiniteProblem, ass: &SavedAssignment) -> Result<String> {
    let mut out = String::new();
    let plan = extract_plan(problem, ass)?;
    for a in &plan {
        let start = str(a.start);
        let duration = str(a.duration);
        write!(out, "{start:>5}: ({}", a.name)?;
        for &p in &a.params {
            write!(out, " {}", format_cst(p, &problem.model))?;
        }
        writeln!(out, ") [{duration}]")?;
    }
    Ok(out)
}

/// Formats a hierarchical plan into the format expected by pandaPIparser's verifier
pub fn format_hddl_plan(problem: &FiniteProblem, ass: &SavedAssignment) -> Result<String> {
    let mut f = String::new();
    writeln!(f, "==>")?;
    let fmt1 = |x: &Atom| -> String { format_atom(x, &problem.model, ass) };
    let fmt = |name: &[Atom]| -> Result<String> { format_name(name, &problem.model, ass) };
    let mut chronicles: Vec<_> = problem
        .chronicles
        .iter()
        .enumerate()
        .filter(|ch| ass.boolean_value_of(ch.1.chronicle.presence) == Some(true))
        .collect();
    // sort by start times
    chronicles.sort_by_key(|ch| ass.f_domain(ch.1.chronicle.start).num.lb);

    // print all actions with their ids
    for &(i, ch) in &chronicles {
        if ch.chronicle.kind == ChronicleKind::Action || ch.chronicle.kind == ChronicleKind::DurativeAction {
            writeln!(f, "{} {}", i, fmt(&ch.chronicle.name)?)?;
        }
    }
    // print the ids of all subtasks of the given chronicle
    let print_subtasks_ids = |out: &mut String, chronicle_id: usize| -> Result<()> {
        for &(i, ch) in &chronicles {
            match &ch.origin {
                ChronicleOrigin::Refinement { refined, .. }
                    if refined.iter().any(|tid| tid.instance_id == chronicle_id) =>
                {
                    write!(out, " {i}")?;
                }
                _ => (),
            }
        }
        Ok(())
    };
    // for the root and each method, print their name all subtasks
    for &(i, ch) in &chronicles {
        match ch.chronicle.kind {
            ChronicleKind::Action | ChronicleKind::DurativeAction => continue,
            ChronicleKind::Problem => write!(f, "root")?,
            ChronicleKind::Method => {
                write!(
                    f,
                    "{} {} -> {}",
                    i,
                    fmt(ch.chronicle.task.as_ref().unwrap())?,
                    fmt1(&ch.chronicle.name[0])
                )?;
            }
        }
        print_subtasks_ids(&mut f, i)?;
        writeln!(f)?;
    }
    writeln!(f, "<==")?;
    Ok(f)
}<|MERGE_RESOLUTION|>--- conflicted
+++ resolved
@@ -214,9 +214,6 @@
     Ok(plan)
 }
 
-<<<<<<< HEAD
-fn str(r: Rational) -> String {
-=======
 pub fn extract_plan_actions(
     ch: &ChronicleInstance,
     problem: &FiniteProblem,
@@ -257,8 +254,7 @@
     })
 }
 
-fn str(r: Rational32) -> String {
->>>>>>> b1b7af3d
+fn str(r: Rational) -> String {
     let scale = TIME_SCALE.get();
     if scale % r.denom() != 0 {
         // default to formatting float
