--- conflicted
+++ resolved
@@ -127,11 +127,7 @@
     };
     Ok(up::Plan {
         actions,
-<<<<<<< HEAD
-        hierarchy: None,
-=======
         hierarchy,
->>>>>>> ca09acb4
         schedule: None,
     })
 }
