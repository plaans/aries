// This module parses the GRPC service definition into a set of Rust structs.
use anyhow::{Context, Result};
use aries::core::state::Domains;
use aries::model::extensions::AssignmentExt;
use aries::model::lang::{Atom, FAtom};
use aries_planning::chronicles::{ChronicleInstance, ChronicleKind, FiniteProblem};
use unified_planning as up;
use unified_planning::Real;

pub fn serialize_plan(
    _problem_request: &up::Problem,
    problem: &FiniteProblem,
    assignment: &Domains,
) -> Result<unified_planning::Plan> {
    let mut actions = Vec::new();

    // retrieve all actions present in the solution
    for ch in &problem.chronicles {
        if assignment.value(ch.chronicle.presence) != Some(true) {
            continue;
        }
        match ch.chronicle.kind {
            ChronicleKind::Problem | ChronicleKind::Method => continue,
            _ => {}
        }
        let action = serialize_action_instance(ch, problem, assignment)?;
        actions.push(action);
    }
    // sort actions by increasing start time.
    actions.sort_by_key(|a| real_to_rational(a.start_time.as_ref().unwrap()));
<<<<<<< HEAD
    Ok(up::Plan {
        actions,
        hierarchy: None,
    })
=======

    fn is_temporal(feature: i32) -> bool {
        feature == (up::Feature::ContinuousTime as i32) || feature == (up::Feature::DiscreteTime as i32)
    }
    if !_problem_request.features.iter().any(|feature| is_temporal(*feature)) {
        // the problem is not temporal, remove time annotations
        // Note that the sorting done earlier ensures the plan is a valid sequence
        for action in &mut actions {
            action.start_time = None;
            action.end_time = None;
        }
    }

    Ok(up::Plan { actions })
>>>>>>> 67a3757b
}

fn rational_to_real(r: num_rational::Rational64) -> up::Real {
    Real {
        numerator: *r.numer(),
        denominator: *r.denom(),
    }
}
fn real_to_rational(r: &up::Real) -> num_rational::Rational64 {
    num_rational::Rational64::new(r.numerator, r.denominator)
}

fn serialize_time(fatom: FAtom, ass: &Domains) -> Result<up::Real> {
    let num = ass.var_domain(fatom.num).as_singleton().context("Unbound variable")?;
    Ok(rational_to_real(num_rational::Rational64::new(
        num as i64,
        fatom.denom as i64,
    )))
}

fn serialize_atom(atom: Atom, pb: &FiniteProblem, ass: &Domains) -> Result<up::Atom> {
    let content = match atom {
        Atom::Bool(l) => {
            let value = ass.value(l).context("Unassigned literal")?;
            up::atom::Content::Boolean(value)
        }
        Atom::Int(i) => {
            let value = ass.var_domain(i).as_singleton().context("Unbound int variable")?;

            up::atom::Content::Int(value as i64)
        }
        Atom::Fixed(f) => up::atom::Content::Real(serialize_time(f, ass)?),
        Atom::Sym(s) => {
            let sym_id = ass.sym_value_of(s).context("Unbound sym var")?;
            let sym = pb.model.shape.symbols.symbol(sym_id);
            up::atom::Content::Symbol(sym.to_string())
        }
    };
    Ok(up::Atom { content: Some(content) })
}

pub fn serialize_action_instance(
    ch: &ChronicleInstance,
    pb: &FiniteProblem,
    ass: &Domains,
) -> Result<up::ActionInstance> {
    debug_assert_eq!(ass.value(ch.chronicle.presence), Some(true));
    debug_assert!(ch.chronicle.kind == ChronicleKind::DurativeAction || ch.chronicle.kind == ChronicleKind::Action);

    let start = serialize_time(ch.chronicle.start, ass)?;
    let end = serialize_time(ch.chronicle.end, ass)?;

    let name = ch.chronicle.name[0];
    let name = ass.sym_value_of(name).context("Unbound sym var")?;
    let name = pb.model.shape.symbols.symbol(name);

    let parameters = ch.chronicle.name[1..]
        .iter()
        .map(|&param| serialize_atom(param.into(), pb, ass))
        .collect::<Result<Vec<_>>>()?;

    Ok(up::ActionInstance {
        id: "".to_string(),
        action_name: name.to_string(),
        parameters,
        start_time: Some(start),
        end_time: Some(end),
    })
}

pub fn engine() -> up::Engine {
    up::Engine {
        name: "aries".to_string(),
    }
}<|MERGE_RESOLUTION|>--- conflicted
+++ resolved
@@ -28,12 +28,6 @@
     }
     // sort actions by increasing start time.
     actions.sort_by_key(|a| real_to_rational(a.start_time.as_ref().unwrap()));
-<<<<<<< HEAD
-    Ok(up::Plan {
-        actions,
-        hierarchy: None,
-    })
-=======
 
     fn is_temporal(feature: i32) -> bool {
         feature == (up::Feature::ContinuousTime as i32) || feature == (up::Feature::DiscreteTime as i32)
@@ -48,7 +42,6 @@
     }
 
     Ok(up::Plan { actions })
->>>>>>> 67a3757b
 }
 
 fn rational_to_real(r: num_rational::Rational64) -> up::Real {
