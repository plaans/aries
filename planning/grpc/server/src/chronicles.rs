use anyhow::{anyhow, bail, ensure, Context, Error};
use aries::core::{IntCst, Lit, INT_CST_MAX, INT_CST_MIN};
use aries::model::extensions::Shaped;
use aries::model::lang::linear::LinearSum;
use aries::model::lang::*;
use aries::model::symbols::{SymId, SymbolTable};
use aries::model::types::{TypeHierarchy, TypeId};
use aries::utils::enumerate;
use aries::utils::input::Sym;
use aries_planning::chronicles::constraints::{Constraint, ConstraintType, Duration};
use aries_planning::chronicles::VarType::Reification;
use aries_planning::chronicles::*;
use aries_planning::parsing::pddl::TypedSymbol;
use env_param::EnvParam;
use itertools::Itertools;
use regex::Regex;
use std::collections::HashMap;
use std::convert::{TryFrom, TryInto};
use std::sync::Arc;
use unified_planning as up;
use unified_planning::{Assignment, TimedEffect};
use up::atom::Content;
use up::effect_expression::EffectKind;
use up::metric::MetricKind;
use up::timepoint::TimepointKind;
use up::{Expression, ExpressionKind, Metric, Problem};

/// If true, Aries will assume that all real state variables are ints.
/// This is typically useful when the input problem was parsed from PDDL that does not
/// distinguishes between ints and reals.
static ASSUME_REALS_ARE_INTS: EnvParam<bool> = EnvParam::new("ARIES_UP_ASSUME_REALS_ARE_INTS", "false");

/// Names for built in types. They contain UTF-8 symbols for sexiness
/// (and to avoid collision with user defined symbols)
static TASK_TYPE: &str = "★task★";
static ABSTRACT_TASK_TYPE: &str = "★abstract_task★";
static ACTION_TYPE: &str = "★action★";
static DURATIVE_ACTION_TYPE: &str = "★durative-action★";
static METHOD_TYPE: &str = "★method★";
static FLUENT_TYPE: &str = "★fluent★";
static OBJECT_TYPE: &str = "★object★";

fn from_upf_type(name: &str, types: &TypeHierarchy) -> anyhow::Result<Type> {
    let int_type_regex = Regex::new(r"^up:integer\[(-?\d+)\s*,\s*(-?\d+)\]$").unwrap();
    if name == "up:bool" {
        Ok(Type::Bool)
    } else if name == "up:integer" {
        // integer type with no bounds
        Ok(Type::UNBOUNDED_INT)
    } else if let Some(x) = int_type_regex.captures_iter(name).next() {
        // integer type with bounds
        let lb: IntCst = x[1].parse().unwrap();
        let ub: IntCst = x[2].parse().unwrap();
        ensure!(lb <= ub, "Invalid bounds [{lb}, {ub}]");
        ensure!(lb >= INT_CST_MIN, "Int lower bound is too small: {lb}");
        ensure!(ub <= INT_CST_MAX, "Int upper bound is too big: {ub}");
        Ok(Type::Int { lb, ub })
    } else if name == "up:real" && ASSUME_REALS_ARE_INTS.get() {
        Ok(Type::UNBOUNDED_INT)
    } else if name.starts_with("up:real") {
        Err(anyhow!("Real types are not supported"))
    } else if let Some(tpe) = types.id_of(name) {
        Ok(Type::Sym(tpe))
    } else {
        Err(anyhow!("Unsupported type `{}`", name))
    }
}

fn build_context(problem: &Problem) -> Result<Ctx, Error> {
    // Construct the type hierarchy
    let types = {
        // Static types present in any problem
        let mut types: Vec<(Sym, Option<Sym>)> = vec![
            (TASK_TYPE.into(), None),
            (ABSTRACT_TASK_TYPE.into(), Some(TASK_TYPE.into())),
            (ACTION_TYPE.into(), Some(TASK_TYPE.into())),
            (DURATIVE_ACTION_TYPE.into(), Some(TASK_TYPE.into())),
            (METHOD_TYPE.into(), None),
            (FLUENT_TYPE.into(), None),
            (OBJECT_TYPE.into(), None),
        ];

        // process types declared in the problem
        for tpe in &problem.types {
            let parent = if !tpe.parent_type.is_empty() {
                Some(Sym::from(&tpe.parent_type))
            } else {
                None
            };
            let type_name = Sym::from(&tpe.type_name);
            types.push((type_name, parent));
        }

        // we have all the types, build the hierarchy
        TypeHierarchy::new(types)?
    };

    // determine the top types in the user-defined hierarchy.
    // this is typically "object" by convention but might something else (e.g. "obj" in some hddl problems).
    let mut symbols: Vec<TypedSymbol> = vec![];
    {
        // Types are currently not explicitly declared
        for obj in &problem.objects {
            let object_symbol = Sym::from(&obj.name);
            let object_type = Sym::from(&obj.r#type);

            // declare the object as a new symbol with the given type
            symbols.push(TypedSymbol {
                symbol: object_symbol,
                tpe: Some(object_type),
            });
        }

        // record all symbols representing fluents
        for fluent in &problem.fluents {
            symbols.push(TypedSymbol {
                symbol: Sym::from(&fluent.name),
                tpe: Some(FLUENT_TYPE.into()),
            });
        }

        // actions are symbols as well, add them to the table
        for action in &problem.actions {
            symbols.push(TypedSymbol {
                symbol: Sym::from(&action.name),
                tpe: Some(ACTION_TYPE.into()),
            });
        }

        if let Some(hierarchy) = &problem.hierarchy {
            for task in &hierarchy.abstract_tasks {
                symbols.push(TypedSymbol {
                    symbol: Sym::from(&task.name),
                    tpe: Some(ABSTRACT_TASK_TYPE.into()),
                })
            }

            for method in &hierarchy.methods {
                symbols.push(TypedSymbol {
                    symbol: Sym::from(&method.name),
                    tpe: Some(METHOD_TYPE.into()),
                })
            }
        }

        if let Some(scheduling_extension) = &problem.scheduling_extension {
            for activity in &scheduling_extension.activities {
                symbols.push(TypedSymbol {
                    symbol: Sym::from(&activity.name),
                    tpe: Some(ACTION_TYPE.into()),
                });
            }
        }
    }

    let symbols = symbols
        .drain(..)
        .map(|ts| (ts.symbol, ts.tpe.unwrap_or_else(|| OBJECT_TYPE.into())))
        .collect();
    let symbol_table = SymbolTable::new(types.clone(), symbols)?;

    let mut state_variables = vec![];
    {
        for fluent in &problem.fluents {
            let name = Sym::from(fluent.name.clone());
            let sym = symbol_table
                .id(&name)
                .with_context(|| format!("Fluent `{}` not found in symbol table", fluent.name))?;
            let mut signature = Vec::with_capacity(1 + fluent.parameters.len());

            for arg in &fluent.parameters {
                signature.push(from_upf_type(arg.r#type.as_str(), &types).with_context(|| {
                    format!(
                        "Invalid parameter type `{}` for fluent parameter `{}`",
                        arg.r#type, arg.name
                    )
                })?);
            }

            signature.push(from_upf_type(&fluent.value_type, &types)?);

            state_variables.push(Fluent { name, sym, signature });
        }
    }

    if let Some(min_eps) = &problem.epsilon {
        ensure!(
            min_eps.numerator == 1,
            "Only support epsilons with numerator equals to 1"
        );
        let scale: IntCst = min_eps.denominator.try_into()?;
        TIME_SCALE.set(scale);
    }

    Ok(Ctx::new(Arc::new(symbol_table), state_variables))
}
pub fn problem_to_chronicles(problem: &Problem) -> Result<aries_planning::chronicles::Problem, Error> {
    let mut context = build_context(problem)?;

    // Initial chronicle construction
    let init_ch = Chronicle {
        kind: ChronicleKind::Problem,
        presence: Lit::TRUE,
        start: context.origin(),
        end: context.horizon(),
        name: vec![],
        task: None,
        conditions: vec![],
        effects: vec![],
        constraints: vec![],
        subtasks: vec![],
        cost: None,
    };

    if problem.has_feature(up::Feature::Scheduling) {
        // scheduling requires special handling
        return scheduling_problem_to_chronicles(context, init_ch, problem);
    }
    ensure!(problem.scheduling_extension.is_none());

    let mut factory = ChronicleFactory::new(&mut context, init_ch, Container::Base, vec![]);

    factory.add_initial_state(&problem.initial_state, &problem.fluents)?;
    factory.add_timed_effects(&problem.timed_effects)?;
    factory.add_goals(&problem.goals)?;
    factory.add_final_value_metric(&problem.metrics)?;

    if let Some(hierarchy) = &problem.hierarchy {
        let tn = hierarchy
            .initial_task_network
            .as_ref()
            .context("Missing initial task network in hierarchical problem")?;
        for var in &tn.variables {
            factory.add_parameter(&var.name, &var.r#type)?;
        }

        for subtask in &tn.subtasks {
            factory
                .add_subtask(subtask)
                .with_context(|| format!("Adding initial task {} ({})", subtask.task_name, subtask.id))?;
        }

        for constraint in &tn.constraints {
            factory
                .enforce(constraint, None)
                .with_context(|| format!("In initial task network constraint: {constraint}"))?;
        }
    }

    let init_ch = factory.build_instance(ChronicleOrigin::Original)?;

    ensure!(problem.metrics.len() <= 1, "No support for multiple metrics.");
    let action_costs = problem
        .metrics
        .iter()
        .find(|metric| MetricKind::try_from(metric.kind) == Ok(MetricKind::MinimizeActionCosts));
    let action_costs = if let Some(metric) = action_costs {
        ActionCosts {
            costs: metric.action_costs.clone(),
            default: metric.default_action_cost.clone(),
        }
    } else {
        ActionCosts {
            costs: HashMap::new(),
            default: None,
        }
    };

    let mut templates = Vec::new();

    for a in &problem.actions {
        let cont = Container::Template(templates.len());
        let template =
            read_action(cont, a, &action_costs, &mut context).with_context(|| format!("Adding action: {}", a.name))?;
        templates.push(template);
    }

    if let Some(hierarchy) = &problem.hierarchy {
        for method in &hierarchy.methods {
            let cont = Container::Template(templates.len());
            let template =
                read_method(cont, method, &mut context).with_context(|| format!("Adding method: {}", method.name))?;
            templates.push(template);
        }
    }

    Ok(aries_planning::chronicles::Problem {
        context,
        templates,
        chronicles: vec![init_ch],
    })
}

pub fn beluga_problem_to_chronicles(
    problem: &Problem
) -> Result<(HashMap<String, usize>, HashMap<String, usize>, HashMap<usize, usize>, aries_planning::chronicles::Problem), Error> {
    let mut context = build_context(problem)?;
    let (context_origin, context_horizon) = (context.origin(), context.horizon());

    let make_orig_ch_with_presence = |presence: Lit| {
        Chronicle {
            kind: ChronicleKind::Problem,
            presence,
            start: context_origin,
            end: context_horizon,
            name: vec![],
            task: None,
            conditions: vec![],
            effects: vec![],
            constraints: vec![],
            subtasks: vec![],
            cost: None,
        }
    };

    let mut factory = ChronicleFactory::new(
        &mut context,
        make_orig_ch_with_presence(Lit::TRUE),
        Container::Base,
        vec![],
    );

    factory.add_initial_state(&problem.initial_state, &problem.fluents)?;
    assert!(problem.timed_effects.is_empty());
    assert!(problem.goals.is_empty());
    assert!(problem.metrics.is_empty());

    let mut ch_instances = vec![];

    let mut non_swap_subtask_id_to_ch_instance_index_map: HashMap<String, usize> = HashMap::new();
    let mut swap_subtask_id_to_ch_instance_index_map: HashMap<String, usize> = HashMap::new();
    let mut constraint_index_to_ch_instance_index_map: HashMap<usize, usize> = HashMap::new();

    if let Some(hierarchy) = &problem.hierarchy {
        let tn = hierarchy
            .initial_task_network
            .as_ref()
            .context("Missing initial task network in hierarchical problem")?;
        for var in &tn.variables {
            factory.add_parameter(&var.name, &var.r#type)?;
        }

        let init_ch = factory.chronicle;

        let mut variables = factory.variables.clone();
        let mut env = factory.env.clone();

        for subtask in &tn.subtasks {
            let container = Container::Base;
            let presence = context.model.new_presence_variable(Lit::TRUE, container / VarType::Presence).true_lit();

            factory = ChronicleFactory::with_env(
                &mut context,
                make_orig_ch_with_presence(presence),
                container,
                variables.clone(),
                env.clone(),
            );
            factory
                .add_subtask(subtask)
                .with_context(|| format!("Adding initial task {} ({})", subtask.task_name, subtask.id))?;

            variables = factory.variables.clone();
            env = factory.env.clone();    

            ch_instances.push(factory.build_instance(ChronicleOrigin::Original)?);
            if subtask.task_name.starts_with("do_swap") {
                let is_noop_swap_id = {
                    ch_instances.last().unwrap().chronicle.subtasks[0].task_name[1].variable()
                };
                context.model.enforce(
                    expr::eq(is_noop_swap_id.leq(0), ch_instances.last().unwrap().chronicle.presence),
                    [],
                );
                // context.model.enforce(
                //     ch_instances.last().unwrap().chronicle.presence,
                //     [],
                // );
                swap_subtask_id_to_ch_instance_index_map.insert(subtask.id.clone(), ch_instances.len() - 1);
            } else {
                non_swap_subtask_id_to_ch_instance_index_map.insert(subtask.id.clone(), ch_instances.len() - 1);
            }
        }

        for (i, constraint) in tn.constraints.iter().enumerate() {
            let container = Container::Base;
            let presence = context.model.new_presence_variable(Lit::TRUE, container / VarType::Presence).true_lit();

            factory = ChronicleFactory::with_env(
                &mut context,
                make_orig_ch_with_presence(presence),
                container,
                variables.clone(),
                env.clone(),
            );
            factory
                .enforce(constraint, None)
                .with_context(|| format!("In initial task network constraint: {constraint}"))?;
        
            variables = factory.variables.clone();
            env = factory.env.clone();    
        
            ch_instances.push(factory.build_instance(ChronicleOrigin::Original)?);
            constraint_index_to_ch_instance_index_map.insert(i, ch_instances.len() - 1);
        }
        factory = ChronicleFactory::with_env(
            &mut context,
            init_ch,
            Container::Base,
            variables,
            env,
        );
        // for constraint in &tn.constraints {
        //     factory
        //         .enforce(constraint, None)
        //         .with_context(|| format!("In initial task network constraint: {constraint}"))?;
        // }
        ch_instances.push(factory.build_instance(ChronicleOrigin::Original)?);
    }

    ensure!(problem.metrics.len() <= 1, "No support for multiple metrics.");
    let action_costs = problem
        .metrics
        .iter()
        .find(|metric| MetricKind::try_from(metric.kind) == Ok(MetricKind::MinimizeActionCosts));
    let action_costs = if let Some(metric) = action_costs {
        ActionCosts {
            costs: metric.action_costs.clone(),
            default: metric.default_action_cost.clone(),
        }
    } else {
        ActionCosts {
            costs: HashMap::new(),
            default: None,
        }
    };

    let mut templates = Vec::new();

    for a in &problem.actions {
        let cont = Container::Template(templates.len());
        let template =
            read_action(cont, a, &action_costs, &mut context).with_context(|| format!("Adding action: {}", a.name))?;
        templates.push(template);
    }

    if let Some(hierarchy) = &problem.hierarchy {
        for method in &hierarchy.methods {
            let cont = Container::Template(templates.len());
            let template =
                read_method(cont, method, &mut context).with_context(|| format!("Adding method: {}", method.name))?;
            templates.push(template);
        }
    }

    Ok((
        non_swap_subtask_id_to_ch_instance_index_map,
        swap_subtask_id_to_ch_instance_index_map,
        constraint_index_to_ch_instance_index_map,
        aries_planning::chronicles::Problem {
            context,
            templates,
            chronicles: ch_instances,
        },
    ))
}

fn scheduling_problem_to_chronicles(
    mut context: Ctx,
    init_ch: Chronicle,
    problem: &Problem,
) -> Result<aries_planning::chronicles::Problem, Error> {
    let mut instances = Vec::with_capacity(16);
    let mut factory = ChronicleFactory::new(&mut context, init_ch, Container::Base, vec![]);

    let Some(scheduling) = &problem.scheduling_extension else {
        bail!("Missing scheduling extension in problem");
    };
    // gather all variables
    for var in &scheduling.variables {
        factory.add_parameter(&var.name, &var.r#type)?;
    }
    for (act_id, activity) in scheduling.activities.iter().enumerate() {
        let prez = if activity.optional {
            factory.create_presence_literal()
        } else {
            Lit::TRUE
        };
        factory.env.presences.insert(activity.name.clone(), prez);
        let act_id = act_id as u32;
        for var in &activity.parameters {
            factory.add_optional_parameter(&var.name, &var.r#type, prez)?;
        }

        let start = factory.create_optional_timepoint(VarType::TaskStart(act_id), prez);
        let end = {
            let duration = activity
                .duration
                .as_ref()
                .with_context(|| format!("Missing duration in durative action {}", activity.name))?;
            if let Some(dur) = get_fixed_duration(duration) {
                // a duration constraint is added later in the function for more complex durations
                start + dur
            } else {
                factory.create_optional_timepoint(VarType::TaskEnd(act_id), prez)
            }
        };
        factory.declare_time_interval(activity.name.clone(), start, end)?;
    }

    // an environonwment with all variable and timepoints definitions.
    // it must used as a context for all expression evaluations
    let global_env = factory.env.clone();

    factory.add_initial_state(&problem.initial_state, &problem.fluents)?;
    factory.add_timed_effects(&problem.timed_effects)?;
    factory.add_goals(&problem.goals)?;

    let mut scoped_constraints = vec![];
    for scoped in &scheduling.scoped_constraints {
        let constraint = scoped.constraint.as_ref().with_context(|| "missing constraint")?;
        let mut scope_lits = vec![];
        for scope_elem in &scoped.scope {
            let atom = factory
                .reify(scope_elem, None)
                .with_context(|| format!("Unable to reify scope element of constraint: {scoped:?}"))?;
            let Atom::Bool(lit) = atom else {
                bail!("scoped element was not a boolean")
            };
            scope_lits.push(lit);
        }
        let scope = factory.context.model.get_conjunctive_scope(&scope_lits);
        scoped_constraints.push((constraint.clone(), scope));
    }

    instances.push(factory.build_instance(ChronicleOrigin::Original)?);

    for activity in &scheduling.activities {
        let cont = Container::Instance(instances.len());
        let chronicle = read_activity(cont, activity, &mut context, &global_env)?;
        instances.push(chronicle);
    }
    for (constraint, scope) in scoped_constraints {
        let ch = standalone_chronicle_for_constraint(scope, &constraint, &mut context, &global_env)?;

        instances.push(ch);
    }

    Ok(aries_planning::chronicles::Problem {
        context,
        templates: vec![],
        chronicles: instances,
    })
}

fn standalone_chronicle_for_constraint(
    scope: Lit,
    constraint: &Expression,
    context: &mut Ctx,
    global_env: &Env,
) -> Result<ChronicleInstance, Error> {
    let container = Container::Base;

    let ch = Chronicle {
        kind: ChronicleKind::Problem,
        presence: scope,
        start: context.origin(),
        end: context.horizon(),
        name: vec![],
        task: None,
        conditions: vec![],
        effects: vec![],
        constraints: vec![],
        subtasks: vec![],
        cost: None,
    };

    let mut factory = ChronicleFactory::new(context, ch, container, vec![]);
    factory.env = global_env.clone();

    factory.enforce(constraint, None)?;

    factory.build_instance(ChronicleOrigin::Original)
}

struct ActionCosts {
    costs: HashMap<String, Expression>,
    default: Option<Expression>,
}

fn atom_to_symid(atom: &up::Atom, symbols: &SymbolTable) -> anyhow::Result<SymId> {
    let Some(Content::Symbol(s)) = &atom.content else {
        bail!("No symbolic content in atom: {atom:?}");
    };
    symbols.id(s).with_context(|| format!("Unknown symbol: {s:?}"))
}

fn str_to_symbol(name: &str, symbol_table: &SymbolTable) -> anyhow::Result<SAtom> {
    let sym = symbol_table
        .id(name)
        .with_context(|| format!("Unknown symbol / operator `{name}`"))?;
    let tpe = symbol_table.type_of(sym);
    Ok(SAtom::new_constant(sym, tpe))
}

fn read_atom(atom: &up::Atom, symbol_table: &SymbolTable) -> Result<aries::model::lang::Atom, Error> {
    if let Some(atom_content) = atom.content.clone() {
        match atom_content {
            up::atom::Content::Symbol(s) => {
                let atom = str_to_symbol(s.as_str(), symbol_table)?;
                Ok(atom.into())
            }
            up::atom::Content::Int(i) => Ok(Atom::from(i)),
            up::atom::Content::Real(_f) => {
                bail!("`Real` type not supported yet")
            }
            up::atom::Content::Boolean(b) => Ok(Atom::Bool(b.into())),
        }
    } else {
        bail!("Unsupported atom")
    }
}

struct InitFact {
    fluent: SymId,
    params: Vec<SymId>,
    value: Atom,
}

fn read_init_fact(fact: &up::Assignment, symbols: &SymbolTable) -> anyhow::Result<InitFact> {
    let get_atom = |e: &up::Expression| {
        let atom = e.atom.as_ref().with_context(|| format!("Not an atom: {e:?}"))?;
        read_atom(atom, symbols)
    };
    let get_sym = |e: &up::Expression| {
        let atom = e.atom.as_ref().with_context(|| format!("Not an atom: {e:?}"))?;
        match atom.content.as_ref() {
            Some(up::atom::Content::Symbol(s)) => symbols.id(s).with_context(|| format!("Unknown symbol: {:?}", s)),
            _ => bail!("Not a symbol {:?}", e),
        }
    };
    let Some(fluent) = fact.fluent.as_ref() else {
        bail!("Malformed init fact: {fact:?}")
    };

    // first symbol as the fluent, the rest are the parameters
    ensure!(!fluent.list.is_empty(), "Malformed fluent expression: {fluent:?}");
    let fluent_sym = atom_to_symid(
        fluent.list[0]
            .atom
            .as_ref()
            .with_context(|| format!("Missing fluent atom : {:?}", fluent))?,
        symbols,
    )?;
    let params: Vec<SymId> = fluent.list[1..].iter().map(get_sym).try_collect()?;

    let Some(value) = fact.value.as_ref() else {
        bail!("Malformed init fact: {fact:?}")
    };
    let value = get_atom(value)?;
    Ok(InitFact {
        fluent: fluent_sym,
        params,
        value,
    })
}

#[derive(Copy, Clone, Debug)]
struct Span {
    start: Time,
    end: Time,
}
impl Span {
    pub fn interval(start: Time, end: Time) -> Span {
        Span { start, end }
    }
    pub fn instant(time: Time) -> Span {
        Span::interval(time, time)
    }
}

/// Structure that associate names to the corresonding variables.
#[derive(Clone, Default)]
struct Env {
    parameters: HashMap<String, Variable>,
    intervals: HashMap<String, (Time, Time)>,
    presences: HashMap<String, Lit>,
}

struct ChronicleFactory<'a> {
    context: &'a mut Ctx,
    chronicle: Chronicle,
    container: Container,
    variables: Vec<Variable>,
    env: Env,
}

impl<'a> ChronicleFactory<'a> {
    pub fn new(context: &'a mut Ctx, chronicle: Chronicle, container: Container, variables: Vec<Variable>) -> Self {
        ChronicleFactory::with_env(context, chronicle, container, variables, Default::default())
    }

    pub fn with_env(context: &'a mut Ctx, chronicle: Chronicle, container: Container, variables: Vec<Variable>, env: Env) -> Self {
        ChronicleFactory {
            context,
            chronicle,
            container,
            variables,
            env,
        }
    }

    pub fn build_template(self, label: String) -> Result<ChronicleTemplate, Error> {
        Ok(ChronicleTemplate {
            label: ChronicleLabel::Action(label),
            parameters: self.variables,
            chronicle: self.chronicle,
        })
    }

    pub fn build_instance(self, origin: ChronicleOrigin) -> Result<ChronicleInstance, Error> {
        Ok(ChronicleInstance {
            parameters: self.variables.iter().map(|&v| v.into()).collect(),
            origin,
            chronicle: self.chronicle,
        })
    }

    fn parameter(&self, name: &str) -> Result<Atom, Error> {
        let var = *self
            .env
            .parameters
            .get(name)
            .with_context(|| format!("Unknown parameter: {name}"))?;
        Ok(var.into())
    }

    /// Adds a parameter to the chronicle name. This creates a new variable to with teh corresponding type.
    fn add_parameter(&mut self, name: impl Into<Sym>, tpe: impl Into<Sym>) -> Result<Variable, Error> {
        self.add_optional_parameter(name, tpe, self.chronicle.presence)
    }
    /// same but with a presence literal that may differ from the one of the chronicle
    fn add_optional_parameter(
        &mut self,
        name: impl Into<Sym>,
        tpe: impl Into<Sym>,
        presence: Lit,
    ) -> Result<Variable, Error> {
        let name = name.into();

        let tpe = tpe.into();
        let tpe = from_upf_type(tpe.as_ref(), &self.context.model.get_symbol_table().types)
            .with_context(|| format!("Unknown argument type: {tpe}"))?;
        let label = self.container / VarType::Parameter(name.to_string());
        let arg: Variable = match tpe {
            Type::Sym(tpe) => self.context.model.new_optional_sym_var(tpe, presence, label).into(),
            Type::Int { lb, ub } => self.context.model.new_optional_ivar(lb, ub, presence, label).into(),
            Type::Fixed(denom) => self
                .context
                .model
                .new_optional_fvar(INT_CST_MIN, INT_CST_MAX, denom, presence, label)
                .into(),
            Type::Bool => self.context.model.new_optional_bvar(presence, label).into(),
        };

        // append parameters to the name of the chronicle
        self.chronicle.name.push(arg.into());

        self.variables.push(arg);

        // add parameter to the mapping
        let name_string = name.to_string();
        assert!(!self.env.parameters.contains_key(&name_string));
        self.env.parameters.insert(name_string, arg);

        Ok(arg)
    }

    fn declare_time_interval(&mut self, name: String, start: FAtom, end: FAtom) -> Result<(), Error> {
        ensure!(
            !self.env.intervals.contains_key(&name),
            "A container named {name} already exists"
        );
        self.env.intervals.insert(name, (start, end));
        Ok(())
    }

    fn create_timepoint(&mut self, vartype: VarType) -> FAtom {
        self.create_optional_timepoint(vartype, self.chronicle.presence)
    }
    fn create_optional_timepoint(&mut self, vartype: VarType, presence: Lit) -> FAtom {
        let tp =
            self.context
                .model
                .new_optional_fvar(0, INT_CST_MAX, TIME_SCALE.get(), presence, self.container / vartype);
        self.variables.push(tp.into());
        FAtom::from(tp)
    }

    fn create_presence_literal(&mut self) -> Lit {
        let bvar = self
            .context
            .model
            .new_presence_variable(Lit::TRUE, self.container / VarType::Presence);
        self.variables.push(bvar.into());
        let prez = bvar.true_lit();
        // self.env.presences.insert(name, prez);
        prez
    }

    fn add_up_effect(&mut self, eff: &up::Effect) -> Result<(), Error> {
        let effect_span = if let Some(occurrence) = &eff.occurrence_time {
            let start = self.read_timing(occurrence)?;
            Span::interval(start, start + FAtom::EPSILON)
        } else {
            ensure!(
                self.chronicle.start == self.chronicle.end,
                "Durative action with untimed effect."
            );
            Span::interval(self.chronicle.end, self.chronicle.end + Time::EPSILON)
        };
        let eff = eff
            .effect
            .as_ref()
            .with_context(|| format!("Effect has no associated expression {eff:?}"))?;
        let sv = eff
            .fluent
            .as_ref()
            .with_context(|| format!("Effect expression has no fluent: {eff:?}"))?;

        let value = eff
            .value
            .as_ref()
            .with_context(|| format!("Effect has no value: {eff:?}"))?;

        let effect_kind =
            EffectKind::try_from(eff.kind).with_context(|| format!("Unknown effect kind: {}", eff.kind))?;
        self.add_effect(effect_span, sv, value, effect_kind)
    }

    fn add_effect(
        &mut self,
        span: Span,
        state_var: &Expression,
        value: &Expression,
        kind: EffectKind,
    ) -> Result<(), Error> {
        // start of the effect, this is the one that is used to evaluate complex expression
        // (e.g. when a state variable is read inside the effect expression)
        let eff_start = Span::instant(span.start);

        let sv = self.read_state_variable(state_var, Some(eff_start))?;
        let value = self.reify(value, Some(eff_start))?;
        let operation = match kind {
            EffectKind::Assign => EffectOp::Assign(value),
            EffectKind::Increase => {
                let value = IAtom::try_from(value).context("Increase effect require an integer value.")?;
                EffectOp::Increase(LinearSum::from(value))
            }
            EffectKind::Decrease => {
                let value = IAtom::try_from(value).context("Decrease effect require an integer value.")?;
                EffectOp::Increase(-LinearSum::from(value))
            }
        };
        self.chronicle.effects.push(Effect {
            transition_start: span.start,
            transition_end: span.end,
            min_mutex_end: Vec::new(),
            state_var: sv,
            operation,
        });
        Ok(())
    }

    /// Converts initial state to a set of effects at the start time
    fn add_initial_state(&mut self, init_state: &[Assignment], fluents: &[up::Fluent]) -> Result<(), Error> {
        let mut explicit_init_facts = Vec::with_capacity(init_state.len());
        for init_assignment in init_state {
            explicit_init_facts.push(read_init_fact(init_assignment, &self.context.model.shape.symbols)?)
        }

        for up_fluent in fluents {
            let symbols = self.context.model.get_symbol_table();
            let fluent_sym = symbols
                .id(&up_fluent.name)
                .with_context(|| format!("Unknown symbol: {}", up_fluent.name))?;
            let fluent = self
                .context
                .fluents
                .iter()
                .find(|f| f.sym == fluent_sym)
                .with_context(|| format!("No such fluent: {}", up_fluent.name))?
                .clone();

            if let Some(default) = &up_fluent.default_value {
                // fluent has a default value
                let default = read_atom(
                    default
                        .atom
                        .as_ref()
                        .with_context(|| format!("Not an atom in default fluent value: {:?}", up_fluent))?,
                    symbols,
                )?;

                // gather all values that are explicitly set for this fluent
                let mut explicit_values: HashMap<&[SymId], Atom> = Default::default();
                for fact in &explicit_init_facts {
                    if fact.fluent == fluent_sym {
                        explicit_values.insert(&fact.params, fact.value);
                    }
                }

                // build an iterator over all combinations of values for the fluent's parameters
                let arg_types: Vec<TypeId> = fluent
                    .argument_types()
                    .iter()
                    .map(|tpe| TypeId::try_from(*tpe))
                    .try_collect()
                    .context("unsupported non symbolic type in fluent parameters")?;
                let arg_domains = arg_types.iter().map(|tpe| symbols.instances_of_type(*tpe)).collect();
                use aries::utils::StreamingIterator;
                let mut combinations = enumerate(arg_domains);

                // for each possible instantiation of the fluent add an initial fact (with a default)
                while let Some(comb) = combinations.next() {
                    let value = explicit_values.get(comb).unwrap_or(&default);
                    self.add_init_fact(fluent.clone(), comb, *value)?;
                }
            } else {
                // no default value for fluent, only put the value explicitly stated
                for explicit_fact in &explicit_init_facts {
                    if explicit_fact.fluent == fluent_sym {
                        self.add_init_fact(fluent.clone(), &explicit_fact.params, explicit_fact.value)?;
                    }
                }
            }
        }

        Ok(())
    }

    fn add_init_fact(&mut self, fluent: Arc<Fluent>, args: &[SymId], value: Atom) -> anyhow::Result<()> {
        let args = args
            .iter()
            .map(|&sym| SAtom::new_constant(sym, self.context.model.get_symbol_table().type_of(sym)))
            .collect();
        let sv = StateVar { fluent, args };

        self.chronicle.effects.push(Effect {
            transition_start: self.context.origin(),
            transition_end: self.context.origin(),
            min_mutex_end: vec![],
            state_var: sv,
            operation: EffectOp::Assign(value),
        });
        Ok(())
    }

    fn add_timed_effects(&mut self, timed_effects: &[TimedEffect]) -> Result<(), Error> {
        for timed_eff in timed_effects {
            let at = timed_eff
                .occurrence_time
                .as_ref()
                .context("Missing time on timed-effect")?;
            let at = self.read_timing(at)?;
            let span = Span::interval(at, at + FAtom::EPSILON);
            let eff = timed_eff.effect.as_ref().context("Missing effect in timed-effect")?;

            let sv = eff
                .fluent
                .as_ref()
                .with_context(|| format!("Effect expression has no fluent: {eff:?}"))?;

            let value = eff
                .value
                .as_ref()
                .with_context(|| format!("Effect has no value: {eff:?}"))?;

            let effect_kind =
                EffectKind::try_from(eff.kind).with_context(|| format!("Unknown effect kind: {}", eff.kind))?;
            self.add_effect(span, sv, value, effect_kind)?;
        }
        Ok(())
    }

    /// Wrapper around `add_goal`
    fn add_goals(&mut self, goals: &[up::Goal]) -> Result<(), Error> {
        for goal in goals {
            self.add_goal(goal)?
        }
        Ok(())
    }

    /// Goals are translated to conditions at the chronicle end time
    fn add_goal(&mut self, goal: &up::Goal) -> Result<(), Error> {
        let span = if let Some(itv) = &goal.timing {
            self.read_time_interval(itv)
                .with_context(|| format!("In time interval of goal: {goal:?}"))?
        } else {
            Span::instant(self.chronicle.end)
        };
        if let Some(goal) = &goal.goal {
            self.enforce(goal, Some(span))
                .with_context(|| format!("In goal expression {goal}",))?;
        }
        Ok(())
    }

    /// Final value to minimize is converted to a condition at the chronicle end time
    fn add_final_value_metric(&mut self, metrics: &[Metric]) -> Result<(), Error> {
        ensure!(metrics.len() <= 1, "Unsupported: multiple metrics provided.");
        let Some(metric) = metrics.first() else {
            return Ok(()); // no metric to handle
        };
        if let Ok(MetricKind::MinimizeExpressionOnFinalState | MetricKind::MaximizeExpressionOnFinalState) =
            MetricKind::try_from(metric.kind)
        {
            let expr = metric
                .expression
                .as_ref()
                .context("Trying to optimize an empty expression metric.")?;
            let value = self.reify(expr, Some(Span::instant(self.context.horizon())))?;
            self.context.set_metric_final_value(value.try_into()?);
        };
        Ok(())
    }

    fn create_variable(&mut self, tpe: Type, var_type: VarType) -> Variable {
        let var: Variable = match tpe {
            Type::Sym(tpe) => self
                .context
                .model
                .new_optional_sym_var(tpe, self.chronicle.presence, self.container / var_type)
                .into(),
            Type::Int { lb, ub } => self
                .context
                .model
                .new_optional_ivar(lb, ub, self.chronicle.presence, self.container / var_type)
                .into(),
            Type::Fixed(denom) => self
                .context
                .model
                .new_optional_fvar(
                    INT_CST_MIN,
                    INT_CST_MAX,
                    denom,
                    self.chronicle.presence,
                    self.container / var_type,
                )
                .into(),

            Type::Bool => self
                .context
                .model
                .new_optional_bvar(self.chronicle.presence, self.container / var_type)
                .into(),
        };
        self.variables.push(var);
        var
    }

    fn create_bool_variable(&mut self, label: VarType) -> Lit {
        let var = self
            .context
            .model
            .new_optional_bvar(self.chronicle.presence, self.container / label);
        self.variables.push(var.into());
        var.true_lit()
    }

    fn add_state_variable_read(
        &mut self,
        state_var: StateVar,
        span: Span,
        expected_value: Option<Atom>,
    ) -> Result<Atom, Error> {
        let value = if let Some(value) = expected_value {
            value
        } else {
            let value_type = state_var.fluent.return_type();
            let value = self.create_variable(value_type, Reification);
            value.into()
        };

        let condition = Condition {
            start: span.start,
            end: span.end,
            state_var,
            value,
        };
        self.chronicle.conditions.push(condition);
        Ok(value)
    }

    fn add_condition(&mut self, condition: &up::Condition) -> Result<(), Error> {
        if let Some(cond) = &condition.cond {
            let span = if let Some(itv) = &condition.span {
                self.read_time_interval(itv)?
            } else {
                Span::instant(self.chronicle.start)
            };
            self.enforce(cond, Some(span))?;
        }
        Ok(())
    }

    fn set_duration(&mut self, duration: &up::Duration) -> Result<(), Error> {
        let start = self.chronicle.start;
        if let Some(interval) = duration.controllable_in_bounds.as_ref() {
            let min = interval
                .lower
                .as_ref()
                .with_context(|| "Duration without a lower bound")?;
            let max = interval
                .upper
                .as_ref()
                .with_context(|| "Duration without an upper bound")?;

            let mut min: FAtom = self.reify(min, Some(Span::instant(start)))?.try_into()?;
            let mut max: FAtom = self.reify(max, Some(Span::instant(start)))?.try_into()?;

            if interval.is_left_open {
                min = min + FAtom::EPSILON;
            }
            if interval.is_right_open {
                max = max - FAtom::EPSILON;
            }

            let min = LinearSum::from(min);
            let max = LinearSum::from(max);

            self.chronicle
                .constraints
                .push(Constraint::duration(Duration::Bounded { lb: min, ub: max }));
        }
        Ok(())
    }

    fn set_cost(&mut self, cost: &Expression) -> Result<(), Error> {
        ensure!(kind(cost)? == ExpressionKind::Constant);
        ensure!(cost.r#type == "up:integer");
        let cost = match cost.atom.as_ref().unwrap().content.as_ref().unwrap() {
            Content::Int(i) => *i as IntCst,
            _ => bail!("Unexpected cost type."),
        };
        self.chronicle.cost = Some(cost);
        Ok(())
    }

    fn add_subtask(&mut self, subtask: &up::Task) -> Result<(), Error> {
        let task_index = self.chronicle.subtasks.len() as u32;
        let start = self.create_timepoint(VarType::TaskStart(task_index));
        let end = self.create_timepoint(VarType::TaskEnd(task_index));
        let mut task_name: Vec<Atom> = Vec::with_capacity(subtask.parameters.len() + 1);
        let head = str_to_symbol(&subtask.task_name, &self.context.model.shape.symbols)?;
        task_name.push(Atom::Sym(head));
        for param in &subtask.parameters {
            let param = self.reify(param, None)?;
            task_name.push(param);
        }
        self.chronicle.subtasks.push(SubTask {
            id: Some(subtask.id.clone()),
            start,
            end,
            task_name,
        });
        self.declare_time_interval(subtask.id.clone(), start, end)?;
        Ok(())
    }

    fn reify_equality(&mut self, a: Atom, b: Atom) -> Atom {
        let value = self
            .context
            .model
            .new_optional_bvar(self.chronicle.presence, self.container / Reification);
        self.variables.push(value.into());
        let value = value.true_lit();
        self.chronicle.constraints.push(Constraint::reified_eq(a, b, value));
        value.into()
    }

    fn enforce(&mut self, expr: &up::Expression, span: Option<Span>) -> Result<(), Error> {
        self.bind_to(expr, Lit::TRUE.into(), span) // TODO: use scope's tautology
    }

    fn bind_to(&mut self, expr: &Expression, value: Atom, span: Option<Span>) -> Result<(), Error> {
        match kind(expr)? {
            ExpressionKind::StateVariable => {
                let sv = self.read_state_variable(expr, span)?;
                ensure!(span.is_some(), "No temporal qualifier on state variable access.");
                self.add_state_variable_read(sv, span.unwrap(), Some(value))?;
            }
            ExpressionKind::FunctionApplication => {
                ensure!(
                    expr.atom.is_none(),
                    "Value Expression of type `FunctionApplication` should not have an atom"
                );

                // First element is going to be the function symbol, the rest are the parameters.
                let operator = as_function_symbol(&expr.list[0])?;
                let params = &expr.list[1..];

                match operator {
<<<<<<< HEAD
                    // BUG FIXME: WHY NO "up:iff" ?????????? Also no "up:implies"
=======
>>>>>>> 78399db6
                    "up:equals" | "up:iff" => {
                        ensure!(params.len() == 2, "`=` operator should have exactly 2 arguments");
                        let params: Vec<Atom> = params
                            .iter()
                            .map(|param| self.reify(param, span))
                            .collect::<Result<Vec<_>, _>>()?;
                        let value = Lit::try_from(value)?;
                        self.chronicle
                            .constraints
                            .push(Constraint::reified_eq(params[0], params[1], value));
                    }
                    "up:and" if value == Atom::TRUE => {
                        for p in params {
                            self.bind_to(p, value, span)?;
                        }
                    }
                    "up:or" => {
                        let params: Vec<Atom> = params
                            .iter()
                            .map(|param| self.reify(param, span))
                            .collect::<Result<Vec<_>, _>>()?;
                        let value = Lit::try_from(value)?;
                        self.chronicle.constraints.push(Constraint {
                            variables: params,
                            tpe: ConstraintType::Or,
                            value: Some(value),
                        })
                    }
                    "up:not" => {
                        ensure!(params.len() == 1, "`not` operator should have exactly 1 argument");
                        let not_param0 = !Lit::try_from(self.reify(&params[0], span)?)?;
                        let value = Lit::try_from(value)?;
                        self.chronicle.constraints.push(Constraint {
                            variables: vec![not_param0.into()],
                            tpe: ConstraintType::Or,
                            value: Some(value),
                        });
                    }
                    "up:implies" => {
                        ensure!(params.len() == 2, "operator `implies` must have exactly 2 arguments");
                        let not_param0 = !Lit::try_from(self.reify(&params[0], span)?)?;
                        let params = vec![Atom::Bool(not_param0), self.reify(&params[1], span)?];
                        let value = Lit::try_from(value)?;
                        self.chronicle.constraints.push(Constraint {
                            variables: params,
                            tpe: ConstraintType::Or,
                            value: Some(value),
                        })
                    }
                    "up:lt" | "up:le" => {
                        ensure!(params.len() == 2, "`=` operator should have exactly 2 arguments");
                        let params: Vec<Atom> = params
                            .iter()
                            .map(|param| self.reify(param, span))
                            .collect::<Result<Vec<_>, _>>()?;

                        let value = Lit::try_from(value)?;
                        let constraint = match operator {
                            "up:lt" => Constraint::reified_lt(params[0], params[1], value),
                            "up:le" => Constraint::reified_leq(params[0], params[1], value),
                            _ => unreachable!(),
                        };
                        self.chronicle.constraints.push(constraint);
                    }
                    "up:present" => {
                        let param = params.first().context("Missing container parameter for up:present")?;
                        ensure!(kind(param)? == ExpressionKind::ContainerId);
                        let container = match param.atom.as_ref().unwrap().content.as_ref().unwrap() {
                            Content::Symbol(name) => name,
                            _ => bail!("Malformed protobuf"),
                        };
                        let lit =
                            self.env.presences.get(container).with_context(|| {
                                format!("Not presence variable recorded for container {container:?}")
                            })?;
                        self.chronicle.constraints.push(Constraint::atom(Atom::Bool(*lit)));
                    }
                    _ => bail!("Unsupported operator binding: {operator}"),
                }
            }
            _ if value == Lit::TRUE.into() => {
                let reified = self.reify(expr, span)?;
                self.chronicle.constraints.push(Constraint::atom(reified));
            }
            _ => {
                let reified = self.reify(expr, span)?;
                self.chronicle.constraints.push(Constraint::eq(reified, value))
            }
        }

        Ok(())
    }

    fn reify(&mut self, expr: &up::Expression, span: Option<Span>) -> Result<Atom, Error> {
        use ExpressionKind::*;
        match kind(expr)? {
            Constant => {
                let atom = expr.atom.as_ref().context("Malformed protobuf: expected an atom")?;
                read_atom(atom, self.context.model.get_symbol_table()).with_context(|| format!("Unknown atom {atom:?}"))
            }
            Parameter => {
                ensure!(expr.atom.is_some(), "Parameter should have an atom");
                let parameter_name = expr.atom.as_ref().unwrap().content.as_ref().unwrap();
                match parameter_name {
                    up::atom::Content::Symbol(s) => self.parameter(s.as_str()),
                    _ => bail!("Parameter should be a symbol: {expr:?}"),
                }
            }
            StateVariable => {
                let sv = self.read_state_variable(expr, span)?;
                ensure!(span.is_some(), "No temporal qualifier on state variable access.");
                self.add_state_variable_read(sv, span.unwrap(), None)
            }
            FunctionApplication => {
                ensure!(
                    expr.atom.is_none(),
                    "Value Expression of type `FunctionApplication` should not have an atom"
                );

                // First element is going to be function symbol, the rest are the parameters.
                let operator = as_function_symbol(&expr.list[0])?;
                let params = &expr.list[1..];

                if operator == "up:present" {
                    let param = params.first().context("Missing container parameter for up:present")?;
                    ensure!(kind(param)? == ExpressionKind::ContainerId);
                    let container = match param.atom.as_ref().unwrap().content.as_ref().unwrap() {
                        Content::Symbol(name) => name,
                        _ => bail!("Malformed protobuf"),
                    };
                    let lit = self
                        .env
                        .presences
                        .get(container)
                        .with_context(|| format!("Not presence variable recorded for container {container:?}"))?;
                    Ok(Atom::Bool(*lit))
                } else if operator == "up:start"
                    || operator == "up:end"
                    || operator == "up:global_start"
                    || operator == "up:global_end"
                {
                    // extract the timepoint
                    ensure!(
                        params.len() <= 1,
                        "Too many parameters for temporal qualifier: {operator}"
                    );
                    let timepoint = if let Some(param) = params.first() {
                        // we must have something of the form `up:start(task_id)` or `up:end(task_id)`
                        ensure!(kind(param)? == ExpressionKind::ContainerId);
                        let container = match param.atom.as_ref().unwrap().content.as_ref().unwrap() {
                            Content::Symbol(name) => name,
                            _ => bail!("Malformed protobuf"),
                        };
                        let interval = self
                            .env
                            .intervals
                            .get(container)
                            .with_context(|| format!("Unknown interval {container}"))?;

                        match operator {
                            "up:start" => interval.0,
                            "up:end" => interval.1,
                            x => bail!("Time extractor {x} has an unexpected parameter. "),
                        }
                    } else {
                        match operator {
                            "up:start" => self.chronicle.start,
                            "up:end" => self.chronicle.end,
                            "up:global_start" => self.context.origin(),
                            "up:global_end" => self.context.horizon(),
                            _ => unreachable!(),
                        }
                    };
                    Ok(timepoint.into())
                } else {
                    let params: Vec<Atom> = params
                        .iter()
                        .map(|param| self.reify(param, span))
                        .collect::<Result<_, _>>()?;

                    match operator {
                        "up:or" => {
                            let value = self.create_bool_variable(VarType::Reification);
                            let constraint = Constraint {
                                variables: params,
                                tpe: ConstraintType::Or,
                                value: Some(value),
                            };
                            self.chronicle.constraints.push(constraint);
                            Ok(value.into())
                        }
                        "up:implies" => {
                            ensure!(params.len() == 2, "`implies` operator should have exactly 2 arguments");
                            let value = self.create_bool_variable(VarType::Reification);
                            let constraint = Constraint {
                                variables: vec![Atom::Bool(!params[0].try_into()?), params[1]],
                                tpe: ConstraintType::Or,
                                value: Some(value),
                            };
                            self.chronicle.constraints.push(constraint);
                            Ok(value.into())
                        }
                        "up:and" => {
                            // convert (and a b c) into  !(or !a !b !c)
                            let mut disjuncts = Vec::with_capacity(params.len());
                            for param in params {
                                let param =
                                    Lit::try_from(param).context("`up:and` expression has a non boolean parameter")?;
                                let disjunct = !param;
                                disjuncts.push(disjunct.into());
                            }
                            let value = self.create_bool_variable(VarType::Reification);
                            let constraint = Constraint {
                                variables: disjuncts,
                                tpe: ConstraintType::Or,
                                value: Some(value),
                            };
                            self.chronicle.constraints.push(constraint);
                            Ok((!value).into())
                        }
                        "up:equals" | "up:iff" => {
                            ensure!(params.len() == 2, "`=` operator should have exactly 2 arguments");
                            let reif = self.reify_equality(params[0], params[1]);
                            Ok(reif)
                        }
                        "up:not" => {
                            ensure!(params.len() == 1, "`not` operator should have exactly 1 argument");
                            let param: Lit = params[0].try_into()?;
                            Ok(Atom::Bool(!param))
                        }
                        "up:lt" | "up:le" => {
                            ensure!(params.len() == 2, "`<` operator should have exactly 2 arguments");
                            let value = self.create_bool_variable(VarType::Reification);
                            let tpe = match operator {
                                "up:lt" => ConstraintType::Lt,
                                "up:le" => ConstraintType::Leq,
                                _ => unreachable!(),
                            };
                            let constraint = Constraint {
                                variables: params,
                                tpe,
                                value: Some(value),
                            };
                            self.chronicle.constraints.push(constraint);
                            Ok(value.into())
                        }
                        "up:plus" => {
                            let value: IVar = self
                                .create_variable(Type::UNBOUNDED_INT, VarType::Reification)
                                .try_into()?;
                            let mut sum = -LinearSum::from(value);
                            for param in params {
                                sum += LinearSum::try_from(param)?;
                            }
                            self.chronicle.constraints.push(Constraint::linear_eq_zero(sum));
                            Ok(value.into())
                        }
                        "up:minus" => {
                            ensure!(params.len() == 2, "`-` operator should have exactly 2 arguments");
                            let value: IVar = self
                                .create_variable(Type::UNBOUNDED_INT, VarType::Reification)
                                .try_into()?;
                            let sum = LinearSum::try_from(params[0])?
                                - LinearSum::try_from(params[1])?
                                - LinearSum::from(value);
                            self.chronicle.constraints.push(Constraint::linear_eq_zero(sum));
                            Ok(value.into())
                        }
                        _ => bail!("Unsupported operator {operator}"),
                    }
                }
            }
            kind => unimplemented!("expression kind: {kind:?}"),
        }
    }

    fn read_state_variable(&mut self, expr: &Expression, span: Option<Span>) -> Result<StateVar, Error> {
        ensure!(
            expr.atom.is_none(),
            "Value Expression of type `StateVariable` should not have an atom"
        );
        ensure!(!expr.list.is_empty(), "Empty state variable expression");

        let fluent = self.read_fluent_symbol(&expr.list[0])?;
        let mut args = Vec::with_capacity(expr.list.len());
        for arg in &expr.list[1..] {
            let arg = self.reify(arg, span)?;
            let arg: SAtom = arg
                .try_into()
                .with_context(|| format!("Non-symbolic atom in state variable {arg:?}."))?;
            args.push(arg);
        }
        Ok(StateVar::new(fluent, args))
    }

    fn read_timing(&self, timing: &up::Timing) -> Result<FAtom, Error> {
        let (delay_num, delay_denom) = {
            let (num, denom) = if let Some(delay) = timing.delay.as_ref() {
                (delay.numerator, delay.denominator)
            } else {
                (0, 1)
            };
            let num: IntCst = num
                .try_into()
                .context("Only 32 bits integers supported in Rational numbers")?;
            let denom: IntCst = denom
                .try_into()
                .context("Only 32 bits integers supported in Rational numbers")?;
            ensure!(TIME_SCALE.get() % denom == 0, "Time scale beyond what is supported.");
            let scale = TIME_SCALE.get() / denom;
            (num * scale, denom * scale)
        };
        let kind = if let Some(timepoint) = timing.timepoint.as_ref() {
            TimepointKind::try_from(timepoint.kind).context("Unsupported timepoint kind")?
        } else {
            // not time point specified, interpret as 0.
            TimepointKind::GlobalStart
        };
        let tp = match kind {
            TimepointKind::GlobalStart => self.context.origin(),
            TimepointKind::GlobalEnd => self.context.horizon(),
            TimepointKind::Start => self.chronicle.start,
            TimepointKind::End => self.chronicle.end,
        };
        assert_eq!(tp.denom, delay_denom);
        Ok(FAtom::new(tp.num + delay_num, tp.denom))
    }

    /// Returns the corresponding start and end timepoints representing the interval.
    /// Note that if the interval left/right opened, the corresponding timepoint is shifted by the smallest representable value.
    fn read_time_interval(&self, interval: &up::TimeInterval) -> Result<Span, Error> {
        let start = self.read_timing(interval.lower.as_ref().unwrap())?;
        let start = if interval.is_left_open {
            start + FAtom::EPSILON
        } else {
            start
        };
        let end = self.read_timing(interval.upper.as_ref().unwrap())?;
        let end = if interval.is_right_open {
            end - FAtom::EPSILON
        } else {
            end
        };
        Ok(Span::interval(start, end))
    }

    fn read_fluent_symbol(&self, expr: &Expression) -> Result<Arc<Fluent>, Error> {
        ensure!(kind(expr)? == ExpressionKind::FluentSymbol);

        match read_atom(expr.atom.as_ref().unwrap(), self.context.model.get_symbol_table())? {
            Atom::Sym(SAtom::Cst(sym)) => self.context.get_fluent(sym.sym).cloned().context("Unknown fluent"),
            x => bail!("Not a symbol {x:?}"),
        }
    }
}

fn as_function_symbol(expr: &Expression) -> Result<&str, Error> {
    ensure!(
        kind(expr)? == ExpressionKind::FunctionSymbol,
        "Expected function symbol: {expr:?}"
    );
    as_symbol(expr)
}

fn as_symbol(expr: &Expression) -> Result<&str, Error> {
    let atom = expr
        .atom
        .as_ref()
        .with_context(|| format!("Expected a symbol: {expr:?}"))?
        .content
        .as_ref()
        .with_context(|| "Missing content")?;
    match atom {
        Content::Symbol(sym) => Ok(sym.as_str()),
        _ => bail!("Expected symbol but got: {atom:?}"),
    }
}

/// If the action has a fixed duration, returns it otherwise returns None
fn get_fixed_duration(duration: &up::Duration) -> Option<IntCst> {
    let ctl = duration.controllable_in_bounds.as_ref()?;
    let min = ctl.lower.as_ref()?;
    let max = ctl.upper.as_ref()?;
    if min == max && !ctl.is_left_open && !ctl.is_right_open {
        as_int(min).ok()
    } else {
        None
    }
}

fn read_action(
    container: Container,
    action: &up::Action,
    costs: &ActionCosts,
    context: &mut Ctx,
) -> Result<ChronicleTemplate, Error> {
    let action_kind = {
        if action.duration.is_some() {
            ChronicleKind::DurativeAction
        } else {
            ChronicleKind::Action
        }
    };
    let mut variables: Vec<Variable> = Vec::new();
    let prez_var = context.model.new_bvar(container / VarType::Presence);
    variables.push(prez_var.into());
    let prez = prez_var.true_lit();

    let start = context.model.new_optional_fvar(
        0,
        INT_CST_MAX,
        TIME_SCALE.get(),
        prez,
        container / VarType::ChronicleStart,
    );
    variables.push(start.into());
    let start = FAtom::from(start);

    let end: FAtom = match action_kind {
        ChronicleKind::Problem | ChronicleKind::Method => unreachable!(),
        ChronicleKind::DurativeAction => {
            let duration = action
                .duration
                .as_ref()
                .with_context(|| format!("Missing duration in durative action {}", action.name))?;
            if let Some(dur) = get_fixed_duration(duration) {
                // a duration constraint is added later in the function for more complex durations
                start + dur
            } else {
                let end = context.model.new_optional_fvar(
                    0,
                    INT_CST_MAX,
                    TIME_SCALE.get(),
                    prez,
                    container / VarType::ChronicleEnd,
                );
                variables.push(end.into());
                end.into()
            }
        }
        ChronicleKind::Action => start, // non-temporal actions are instantaneous
    };

    let mut name: Vec<Atom> = Vec::with_capacity(1 + action.parameters.len());
    let base_name = &Sym::from(action.name.clone());
    name.push(
        context
            .typed_sym(
                context
                    .model
                    .get_symbol_table()
                    .id(base_name)
                    .ok_or_else(|| base_name.invalid("Unknown action"))?,
            )
            .into(),
    );

    let ch = Chronicle {
        kind: action_kind,
        presence: prez,
        start,
        end,
        name: name.clone(),
        task: None,
        conditions: vec![],
        effects: vec![],
        constraints: vec![],
        subtasks: vec![],
        cost: None,
    };

    let mut factory = ChronicleFactory::new(context, ch, container, variables);

    // process the arguments of the action, adding them to the parameters of the chronicle and to the name of the action
    for param in &action.parameters {
        factory
            .add_parameter(&param.name, &param.r#type)
            .with_context(|| format!("Adding parameter: {}", param.name))?;
    }

    // set the action's achieved task to be the same as the its name
    // note that we wait until all parameters have been add to the name before doing this
    factory.chronicle.task = Some(factory.chronicle.name.clone());

    for eff in &action.effects {
        factory
            .add_up_effect(eff)
            .with_context(|| format!("Adding effect: {eff:?}"))?;
    }

    for condition in &action.conditions {
        factory
            .add_condition(condition)
            .with_context(|| format!("Adding condition: {condition:?}"))?;
    }

    if let Some(duration) = action.duration.as_ref() {
        factory
            .set_duration(duration)
            .with_context(|| format!("Setting duration: {duration:?}"))?;
    }

    let cost_expr = costs.costs.get(&action.name).or(costs.default.as_ref());
    if let Some(cost) = cost_expr {
        factory.set_cost(cost)?;
    }

    factory.build_template(action.name.clone())
}

fn read_activity(
    container: Container,
    activity: &up::Activity,
    context: &mut Ctx,
    global_env: &Env,
) -> Result<ChronicleInstance, Error> {
    // similar to an action but all variables have been previously declared in the global_env
    let (start, end) = global_env.intervals[&activity.name];
    let prez = global_env.presences[&activity.name];

    let mut name: Vec<Atom> = Vec::with_capacity(1 + activity.parameters.len());
    let base_name = &Sym::from(activity.name.clone());
    name.push(
        context
            .typed_sym(
                context
                    .model
                    .get_symbol_table()
                    .id(base_name)
                    .ok_or_else(|| base_name.invalid("Unknown action"))?,
            )
            .into(),
    );
    for param in &activity.parameters {
        name.push(global_env.parameters[&param.name].into());
    }

    let ch = Chronicle {
        kind: ChronicleKind::DurativeAction,
        presence: prez,
        start,
        end,
        name,
        task: None,
        conditions: vec![],
        effects: vec![],
        constraints: vec![],
        subtasks: vec![],
        cost: None,
    };

    let mut factory = ChronicleFactory::new(context, ch, container, vec![]);
    factory.env = global_env.clone();

    // set the action's achieved task to be the same as the its name
    // note that we wait until all parameters have been add to the name before doing this
    factory.chronicle.task = None;

    for eff in &activity.effects {
        factory
            .add_up_effect(eff)
            .with_context(|| format!("Adding effect: {eff:?}"))?;
    }
    //
    for condition in &activity.conditions {
        factory
            .add_condition(condition)
            .with_context(|| format!("Adding condition: {condition:?}"))?;
    }
    for constraint in &activity.constraints {
        factory
            .enforce(constraint, Some(Span::interval(start, end)))
            .with_context(|| format!("Adding constraint: {constraint:?}"))?;
    }

    if let Some(duration) = activity.duration.as_ref() {
        factory
            .set_duration(duration)
            .with_context(|| format!("Setting duration: {duration:?}"))?;
    }

    factory.build_instance(ChronicleOrigin::Original)
}

fn read_method(container: Container, method: &up::Method, context: &mut Ctx) -> Result<ChronicleTemplate, Error> {
    let mut variables: Vec<Variable> = Vec::new();
    let prez_var = context.model.new_bvar(container / VarType::Presence);
    variables.push(prez_var.into());
    let prez = prez_var.true_lit();

    let start = context.model.new_optional_fvar(
        0,
        INT_CST_MAX,
        TIME_SCALE.get(),
        prez,
        container / VarType::ChronicleStart,
    );
    variables.push(start.into());
    let start = FAtom::from(start);

    let end: FAtom = if method.subtasks.is_empty() {
        start // no subtasks, the method is instantaneous
    } else {
        let end = context.model.new_optional_fvar(
            0,
            INT_CST_MAX,
            TIME_SCALE.get(),
            prez,
            container / VarType::ChronicleEnd,
        );
        variables.push(end.into());
        end.into()
    };

    let mut name: Vec<Atom> = Vec::with_capacity(1 + method.parameters.len());
    let base_name = &Sym::from(method.name.clone());
    name.push(
        context
            .typed_sym(
                context
                    .model
                    .get_symbol_table()
                    .id(base_name)
                    .ok_or_else(|| base_name.invalid("Unknown action"))?,
            )
            .into(),
    );

    let ch = Chronicle {
        kind: ChronicleKind::Method,
        presence: prez,
        start,
        end,
        name: name.clone(),
        task: None,
        conditions: vec![],
        effects: vec![],
        constraints: vec![],
        subtasks: vec![],
        cost: None,
    };

    let mut factory = ChronicleFactory::new(context, ch, container, variables);

    // process the arguments of the action, adding them to the parameters of the chronicle and to the name of the action
    for param in &method.parameters {
        factory.add_parameter(&param.name, &param.r#type)?;
    }

    let achieved_task = method
        .achieved_task
        .as_ref()
        .with_context(|| format!("Missing achieved task in method: {}", &method.name))?;
    let mut task_name: Vec<Atom> = Vec::with_capacity(achieved_task.parameters.len() + 1);
    let head = str_to_symbol(&achieved_task.task_name, &factory.context.model.shape.symbols)?;
    task_name.push(head.into());
    for param in &achieved_task.parameters {
        let param = factory.reify(param, None)?;
        task_name.push(param);
    }
    factory.chronicle.task = Some(task_name);

    for subtask in &method.subtasks {
        factory
            .add_subtask(subtask)
            .with_context(|| format!("Adding subtask: {} ({})", subtask.task_name, subtask.id))?;
    }

    for condition in &method.conditions {
        factory
            .add_condition(condition)
            .with_context(|| format!("Adding condition {condition:?}"))?;
    }

    for constraint in &method.constraints {
        factory
            .enforce(constraint, None)
            .with_context(|| format!("Adding constraint {constraint:?}"))?;
    }

    factory.build_template(method.name.clone())
}

fn kind(e: &Expression) -> Result<ExpressionKind, Error> {
    ExpressionKind::try_from(e.kind).with_context(|| format!("Unknown expression kind id: {}", e.kind))
}

fn as_int(e: &Expression) -> Result<IntCst, Error> {
    if kind(e)? == ExpressionKind::Constant && e.r#type.starts_with("up:integer") {
        match e.atom.as_ref().unwrap().content.as_ref().unwrap() {
            Content::Int(i) => Ok(*i as IntCst),
            _ => bail!("Malformed message"),
        }
    } else {
        bail!("Expression is not a constant int")
    }
}<|MERGE_RESOLUTION|>--- conflicted
+++ resolved
@@ -1201,10 +1201,6 @@
                 let params = &expr.list[1..];
 
                 match operator {
-<<<<<<< HEAD
-                    // BUG FIXME: WHY NO "up:iff" ?????????? Also no "up:implies"
-=======
->>>>>>> 78399db6
                     "up:equals" | "up:iff" => {
                         ensure!(params.len() == 2, "`=` operator should have exactly 2 arguments");
                         let params: Vec<Atom> = params
