--- conflicted
+++ resolved
@@ -70,12 +70,9 @@
     pub fluents: Vec<Arc<Fluent>>,
     origin: FAtom,
     horizon: FAtom,
-<<<<<<< HEAD
+    makespan_ub: FAtom,
     /// A reification of the final value of a state variable to optimize, if any.
     metric_final_value: Option<IAtom>,
-=======
-    makespan_ub: FAtom,
->>>>>>> f1dec6ff
 }
 
 impl Ctx {
@@ -105,11 +102,8 @@
             fluents: fluents.into_iter().map(Arc::new).collect(),
             origin,
             horizon,
-<<<<<<< HEAD
+            makespan_ub,
             metric_final_value: None,
-=======
-            makespan_ub,
->>>>>>> f1dec6ff
         }
     }
 
