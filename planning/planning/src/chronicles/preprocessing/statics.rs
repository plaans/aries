use crate::chronicles::*;

use crate::chronicles::constraints::{Constraint, ConstraintType};
use crate::PRINT_PLANNER_OUTPUT;
use aries::model::extensions::{AssignmentExt, Shaped};
use aries::model::lang::{IAtom, SAtom};
use std::convert::TryFrom;
/// Detects state functions that are static (all of its state variable will take a single value over the entire planning window)
/// and replaces the corresponding conditions and effects as table constraints.
///
/// We are considering the state function is static if:
/// - it does not appears in template effects
/// - for effects on it in the chronicle instances,
///   - all variables (in the state variable and the value) must be defined
///   - the effect should start support at the time origin
pub fn statics_as_tables(pb: &mut Problem) {
    let context = &pb.context;

    // convenience functions
    let effect_is_static_assignment = |eff: &concrete::Effect| -> bool {
        // this effect is unifiable with our state variable, we can only make it static if all variables are bound
        if eff
            .state_var
            .args
            .iter()
            .any(|y| context.model.sym_domain_of(*y).size() != 1)
        {
            return false;
        }
        // effect must be an assignment of a constant
        if let EffectOp::Assign(value) = eff.operation {
            let (lb, ub) = context.model.int_bounds(value);
            if lb != ub {
                return false;
            }
        } else {
            return false;
        }
        eff.effective_start() == context.origin()
    };

    // Tables that will be added to the context at the end of the process (not done in the main loop to please the borrow checker)
    let mut additional_tables = Vec::new();

    let mut first = true;

    // process all state functions independently
    for target_fluent in &pb.context.fluents {
        // sf is the state function that we are evaluating for replacement.
        //  - first check that we are in fact allowed to replace it (it only has static effects and all conditions are convertible)
        //  - then transforms it: build a table with all effects and replace the conditions with table constraints
        let mut template_effects = pb.templates.iter().flat_map(|ch| &ch.chronicle.effects);

        let is_on_target_fluent = |state_var: &StateVar| target_fluent == &state_var.fluent;

        let appears_in_template_effects = template_effects.any(|eff| is_on_target_fluent(&eff.state_var));
        if appears_in_template_effects {
            continue; // not a static state function (appears in template)
        }

        let mut effects = pb.chronicles.iter().flat_map(|ch| ch.chronicle.effects.iter());

        let effects_init_and_bound = effects.all(|eff| {
            if is_on_target_fluent(&eff.state_var) {
                // this effect is unifiable with our state variable, we can only make it static if all variables are bound
                effect_is_static_assignment(eff)
            } else {
                true // not interesting, continue
            }
        });
        if !effects_init_and_bound {
            continue; // not a static state function (appears after INIT or not full defined)
        }

        // check that all conditions for this state variable can be converted to a table entry
        let chronicles = pb
            .templates
            .iter()
            .map(|tempplate| &tempplate.chronicle)
            .chain(pb.chronicles.iter().map(|ch| &ch.chronicle));
        let mut conditions = chronicles.flat_map(|ch| ch.conditions.iter());
        let conditions_ok = conditions.all(|cond| {
            if is_on_target_fluent(&cond.state_var) {
                // the value of this condition must be transformable to an int
                cond.value.int_view().is_some()
            } else {
                true // not interesting, continue
            }
        });
        if !conditions_ok {
            continue;
        }

        // === at this point, we know that the state function is static, we can replace all conditions/effects by a single constraint ===
        if first {
            if PRINT_PLANNER_OUTPUT.get() {
                println!("Transforming static state functions as table constraints:");
            }
            first = false;
        }
<<<<<<< HEAD
        let sf_name = pb.context.model.get_symbol(sf.sym).to_string();
=======
        let sf_name = pb.context.model.get_symbol(target_fluent.sym).to_string();

>>>>>>> c61a38e0
        if PRINT_PLANNER_OUTPUT.get() {
            println!(" - {sf_name}");
        }

        // table that will collect all possible tuples for the state variable
        let mut table: Table<DiscreteValue> = Table::new(sf_name, target_fluent.signature.clone());

        // temporary buffer to work on before pushing to table
        let mut line = Vec::with_capacity(target_fluent.signature.len());

        // for each instance move all effects on `sf` to the table, and replace all conditions by a constraint
        for instance in &mut pb.chronicles {
            let mut i = 0;
            while i < instance.chronicle.effects.len() {
                let e = &instance.chronicle.effects[i];
                if is_on_target_fluent(&e.state_var) {
                    assert!(is_on_target_fluent(&e.state_var));
                    // we have an effect on this state variable
                    // create a new entry in the table
                    line.clear();
                    for v in &e.state_var.args {
                        let sym = SymId::try_from(*v).ok().unwrap();
                        line.push(sym.int_value());
                    }
                    let int_value = if let EffectOp::Assign(value) = e.operation {
                        let (lb, ub) = pb.context.model.int_bounds(value);
                        assert_eq!(lb, ub, "Not a constant");
                        lb
                    } else {
                        unreachable!("Not an assignment");
                    };

                    line.push(int_value);
                    table.push(&line);

                    // remove effect from chronicle
                    instance.chronicle.effects.remove(i);
                    continue; // skip increment
                }
                i += 1
            }
        }
        let table = Arc::new(table);

        for instance in &mut pb.chronicles {
            let mut i = 0;
            while i < instance.chronicle.conditions.len() {
                let c = &instance.chronicle.conditions[i];
                if is_on_target_fluent(&c.state_var) {
                    assert!(is_on_target_fluent(&c.state_var));
                    // debug_assert!(pb.context.domain(*x).as_singleton() == Some(sf.sym));
                    let c = instance.chronicle.conditions.remove(i);
                    // get variables from the condition's state variable
                    let mut vars: Vec<IAtom> = c.state_var.args.iter().copied().map(SAtom::int_view).collect();
                    // add the value
                    vars.push(c.value.int_view().unwrap());
                    instance.chronicle.constraints.push(Constraint {
                        variables: vars.iter().map(|&i| Atom::from(i)).collect(),
                        tpe: ConstraintType::InTable(table.clone()),
                        value: None,
                    });

                    continue; // skip increment
                }
                i += 1;
            }
        }

        // for each template, replace all condition on the static state function by a table constraint
        for template in &mut pb.templates {
            let mut i = 0;
            while i < template.chronicle.conditions.len() {
                if is_on_target_fluent(&template.chronicle.conditions[i].state_var) {
                    let c = template.chronicle.conditions.remove(i);
                    assert!(is_on_target_fluent(&c.state_var));
                    // get variables from the condition's state variable
                    let mut vars: Vec<IAtom> = c.state_var.args.iter().copied().map(SAtom::int_view).collect();

                    // add the value
                    vars.push(c.value.int_view().unwrap());
                    template.chronicle.constraints.push(Constraint {
                        variables: vars.iter().map(|&i| Atom::from(i)).collect(),
                        tpe: ConstraintType::InTable(table.clone()),
                        value: None,
                    });

                    continue; // skip increment, we already removed the current element
                }
                i += 1;
            }
        }

        additional_tables.push(table);
    }
}<|MERGE_RESOLUTION|>--- conflicted
+++ resolved
@@ -98,12 +98,8 @@
             }
             first = false;
         }
-<<<<<<< HEAD
-        let sf_name = pb.context.model.get_symbol(sf.sym).to_string();
-=======
         let sf_name = pb.context.model.get_symbol(target_fluent.sym).to_string();
 
->>>>>>> c61a38e0
         if PRINT_PLANNER_OUTPUT.get() {
             println!(" - {sf_name}");
         }
