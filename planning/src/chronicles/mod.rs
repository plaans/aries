--- conflicted
+++ resolved
@@ -224,7 +224,7 @@
     type Output = VarLabel;
 
     fn div(self, rhs: VarType) -> Self::Output {
-        VarLabel(self, rhs)
+        self.var(rhs)
     }
 }
 
@@ -236,12 +236,6 @@
     ChronicleStart,
     ChronicleEnd,
     EffectEnd,
-<<<<<<< HEAD
-    TaskStart,
-    TaskEnd,
-    Parameter,
-    Cost,
-=======
     /// Start time of the i-th task
     TaskStart(u32),
     /// End time of the i-th task
@@ -249,7 +243,7 @@
     /// A chronicle parameter, with the name of the parameter
     Parameter(String),
     Reification,
->>>>>>> ebeb5a39
+    Cost,
 }
 
 #[derive(Clone)]
