#!/usr/bin/env python3
"""Unified Planning Integration for Aries"""
import os
import platform
import socket
import subprocess
import tempfile
import time
from fractions import Fraction
from pathlib import Path
from typing import IO, Callable, Optional, Iterator

import grpc
import unified_planning as up
import unified_planning.engines.mixins as mixins
import unified_planning.grpc.generated.unified_planning_pb2 as proto
import unified_planning.grpc.generated.unified_planning_pb2_grpc as grpc_api
from unified_planning import engines
from unified_planning.engines import PlanGenerationResultStatus, AnytimeGuarantee
from unified_planning.engines.mixins.oneshot_planner import OptimalityGuarantee
from unified_planning.grpc.proto_reader import (
    ProtobufReader,
)  # type: ignore[attr-defined]
from unified_planning.grpc.proto_writer import (
    ProtobufWriter,
)  # type: ignore[attr-defined]
from unified_planning.plans import PlanKind

_EXECUTABLES = {
    ("Linux", "x86_64"): "bin/up-aries_linux_amd64",
    ("Linux", "aarch64"): "bin/up-aries_linux_arm64",
    ("Darwin", "x86_64"): "bin/up-aries_macos_amd64",
    ("Darwin", "aarch64"): "bin/up-aries_macos_arm64",
    ("Darwin", "arm64"): "bin/up-aries_macos_arm64",
    ("Windows", "AMD64"): "bin/up-aries_windows_amd64.exe",
    ("Windows", "aarch64"): "bin/up-aries_windows_arm64.exe",
}
_DEV_ENV_VAR = "UP_ARIES_DEV"

# Boolean flag that is set to true on the first compilation of the Aries server.
_ARIES_PREVIOUSLY_COMPILED = False

_ARIES_EPSILON = Fraction(1, 10)

_ARIES_SUPPORTED_KIND = up.model.ProblemKind({
    # PROBLEM_CLASS
    "ACTION_BASED",
    "HIERARCHICAL",
    "SCHEDULING",
    # "CONTINGENT", "ACTION_BASED_MULTI_AGENT", "TAMP",
    # PROBLEM_TYPE
    "SIMPLE_NUMERIC_PLANNING",
    # "GENERAL_NUMERIC_PLANNING",
    # TIME
    # "CONTINUOUS_TIME",
    "DISCRETE_TIME",
    "INTERMEDIATE_CONDITIONS_AND_EFFECTS",
    "EXTERNAL_CONDITIONS_AND_EFFECTS",
    "TIMED_EFFECTS", "TIMED_EFFECT",  # backward compat
    "TIMED_GOALS",
    "DURATION_INEQUALITIES",
    # "SELF_OVERLAPPING"
    # EXPRESSION_DURATION
    "STATIC_FLUENTS_IN_DURATIONS", "STATIC_FLUENTS_IN_DURATION", # backward compat
    "FLUENTS_IN_DURATIONS", "FLUENTS_IN_DURATION",  # backward compat
    # NUMBERS
    # "CONTINUOUS_NUMBERS",
    "DISCRETE_NUMBERS",
    "BOUNDED_TYPES",
    # CONDITIONS_KIND
    "NEGATIVE_CONDITIONS",
    "DISJUNCTIVE_CONDITIONS",
    "EQUALITIES", "EQUALITY",  # backward compat
    # "EXISTENTIAL_CONDITIONS",
    # "UNIVERSAL_CONDITIONS",
    # EFFECTS_KIND
    # "CONDITIONAL_EFFECTS",
<<<<<<< HEAD
    "INCREASE_EFFECTS",
    "DECREASE_EFFECTS",
=======
    # "INCREASE_EFFECTS",
    # "DECREASE_EFFECTS",
    # "FORALL_EFFECTS",
>>>>>>> ca09acb4
    "STATIC_FLUENTS_IN_BOOLEAN_ASSIGNMENTS",
    "STATIC_FLUENTS_IN_NUMERIC_ASSIGNMENTS",
    "STATIC_FLUENTS_IN_OBJECT_ASSIGNMENTS",
    "FLUENTS_IN_BOOLEAN_ASSIGNMENTS",
    "FLUENTS_IN_NUMERIC_ASSIGNMENTS",
    "FLUENTS_IN_OBJECT_ASSIGNMENTS",
    # TYPING
    "FLAT_TYPING",
    "HIERARCHICAL_TYPING",
    # FLUENTS_TYPE
    "NUMERIC_FLUENTS",
    "OBJECT_FLUENTS",
    # PARAMETERS
    # "BOOL_FLUENT_PARAMETERS",
    # "BOUNDED_INT_FLUENT_PARAMETERS",
    "BOOL_ACTION_PARAMETERS",
    "BOUNDED_INT_ACTION_PARAMETERS",
    "UNBOUNDED_INT_ACTION_PARAMETERS",
    # "REAL_ACTION_PARAMETERS",
    # QUALITY_METRICS
    # "ACTIONS_COST",
    # "FINAL_VALUE",
    "MAKESPAN",
    "PLAN_LENGTH",
    # "OVERSUBSCRIPTION",
    # "TEMPORAL_OVERSUBSCRIPTION",
    # ACTIONS_COST_KIND
    # "STATIC_FLUENTS_IN_ACTIONS_COST",
    # "FLUENTS_IN_ACTIONS_COST",
    # SIMULATED_ENTITIES
    # "SIMULATED_EFFECTS",
    # CONSTRAINTS_KIND
    # "TRAJECTORY_CONSTRAINTS",
    # "STATE_INVARIANTS"
    # HIERARCHICAL
    "METHOD_PRECONDITIONS",
    "TASK_NETWORK_CONSTRAINTS",
    "INITIAL_TASK_NETWORK_VARIABLES",
    "TASK_ORDER_TOTAL",
    "TASK_ORDER_PARTIAL",
    # "TASK_ORDER_TEMPORAL",
})

_ARIES_VAL_SUPPORTED_KIND = up.model.ProblemKind({
    # PROBLEM_CLASS
    "ACTION_BASED",
    "HIERARCHICAL",
    # "CONTINGENT", "ACTION_BASED_MULTI_AGENT", "SCHEDULING", "TAMP",
    # PROBLEM_TYPE
    "SIMPLE_NUMERIC_PLANNING",
    "GENERAL_NUMERIC_PLANNING",
    # TIME
    "CONTINUOUS_TIME",
    "DISCRETE_TIME",
    "INTERMEDIATE_CONDITIONS_AND_EFFECTS",
    "EXTERNAL_CONDITIONS_AND_EFFECTS",
    "TIMED_EFFECTS", "TIMED_EFFECT",  # backward compat
    "TIMED_GOALS",
    "DURATION_INEQUALITIES",
    # "SELF_OVERLAPPING"
    # EXPRESSION_DURATION
    "STATIC_FLUENTS_IN_DURATIONS", "STATIC_FLUENTS_IN_DURATION",  # backward compat
    "FLUENTS_IN_DURATIONS", "FLUENTS_IN_DURATION",  # backward compat
    # NUMBERS
    "CONTINUOUS_NUMBERS",
    "DISCRETE_NUMBERS",
    # "BOUNDED_TYPES",
    # CONDITIONS_KIND
    "NEGATIVE_CONDITIONS",
    "DISJUNCTIVE_CONDITIONS",
    "EQUALITIES", "EQUALITY",  # backward compat
    "EXISTENTIAL_CONDITIONS",
    "UNIVERSAL_CONDITIONS",
    # EFFECTS_KIND
    "CONDITIONAL_EFFECTS",
    "INCREASE_EFFECTS",
    "DECREASE_EFFECTS",
    # "FORALL_EFFECTS",
    "STATIC_FLUENTS_IN_BOOLEAN_ASSIGNMENTS",
    "STATIC_FLUENTS_IN_NUMERIC_ASSIGNMENTS",
    "STATIC_FLUENTS_IN_OBJECT_ASSIGNMENTS",
    "FLUENTS_IN_BOOLEAN_ASSIGNMENTS",
    "FLUENTS_IN_NUMERIC_ASSIGNMENTS",
    "FLUENTS_IN_OBJECT_ASSIGNMENTS",
    # TYPING
    "FLAT_TYPING",
    "HIERARCHICAL_TYPING",
    # FLUENTS_TYPE
    "NUMERIC_FLUENTS",
    "OBJECT_FLUENTS",
    # PARAMETERS
    # "BOOL_FLUENT_PARAMETERS",
    # "BOUNDED_INT_FLUENT_PARAMETERS",
    # "BOOL_ACTION_PARAMETERS",
    # "BOUNDED_INT_ACTION_PARAMETERS",
    # "UNBOUNDED_INT_ACTION_PARAMETERS",
    # "REAL_ACTION_PARAMETERS",
    # QUALITY_METRICS
    "ACTIONS_COST",
    "FINAL_VALUE",
    "MAKESPAN",
    "PLAN_LENGTH",
    "OVERSUBSCRIPTION",
    "TEMPORAL_OVERSUBSCRIPTION",
    # ACTIONS_COST_KIND
    "STATIC_FLUENTS_IN_ACTIONS_COST",
    "FLUENTS_IN_ACTIONS_COST",
    # SIMULATED_ENTITIES
    # "SIMULATED_EFFECTS",
    # CONSTRAINTS_KIND
    # "TRAJECTORY_CONSTRAINTS",
    # "STATE_INVARIANTS"
    # HIERARCHICAL
    "METHOD_PRECONDITIONS",
    # "TASK_NETWORK_CONSTRAINTS",
    # "INITIAL_TASK_NETWORK_VARIABLES",
    "TASK_ORDER_TOTAL",
    "TASK_ORDER_PARTIAL",
    "TASK_ORDER_TEMPORAL",
})


def _is_dev() -> bool:
    env_str = os.getenv(_DEV_ENV_VAR, "false").lower()
    if env_str in ("true", "t", "1"):
        return True
    if env_str in ("false", "f", "0"):
        return False
    raise ValueError(f"Unknown value {env_str} for {_DEV_ENV_VAR}, expected a boolean")


def _find_executable() -> str:
    """Locates the Aries executable to use for the current platform."""
    try:
        filename = _EXECUTABLES[(platform.system(), platform.machine())]
    except KeyError as err:
        raise OSError(
            f"No executable for this platform: {platform.system()} / {platform.machine()}"
        ) from err
    exe = os.path.join(os.path.dirname(__file__), filename)
    if not os.path.exists(exe) or not os.path.isfile(exe):
        raise FileNotFoundError(f"Could not locate executable: {exe}")
    return exe


class AriesEngine(engines.engine.Engine):
    """Base class for all Aries engines."""

    _reader = ProtobufReader()
    _writer = ProtobufWriter()
    _host = "127.0.0.1"

    def __init__(self, executable: Optional[str] = None, **kwargs):
        """Initialize the Aries solver."""
        if _is_dev():
            executable = self._compile()
            kwargs.setdefault("host", "localhost")
            kwargs.setdefault("port", 2222)
            kwargs.setdefault("override", True)
        super().__init__(**kwargs)
        self.optimality_metric_required = False
        self._executable = executable if executable is not None else _find_executable()

    def _compile(self) -> str:
        global _ARIES_PREVIOUSLY_COMPILED
        # Search the root of the aries project.
        # resolve() makes the path absolute, resolving all symlinks on the way.
        aries_path = Path(__file__).resolve().parent.parent.parent.parent.parent
        aries_exe = aries_path / "target/ci/up-server"

        if not _ARIES_PREVIOUSLY_COMPILED:
            aries_build_cmd = "cargo build --profile ci --bin up-server"
            print(f"Compiling Aries ({aries_path}) ...")
            with open(os.devnull, "w", encoding="utf-8") as stdout:
                subprocess.run(
                    aries_build_cmd,
                    shell=True,
                    cwd=aries_path,
                    stdout=stdout,
                )
            _ARIES_PREVIOUSLY_COMPILED = True
        return aries_exe.as_posix()


class Aries(AriesEngine, mixins.OneshotPlannerMixin, mixins.AnytimePlannerMixin):
    """Represents the solver interface."""

    @property
    def name(self) -> str:
        return "aries"

    def _solve(
        self,
        problem: "up.model.AbstractProblem",
        heuristic: Optional[
            Callable[["up.model.state.ROState"], Optional[float]]
        ] = None,
        timeout: Optional[float] = None,
        output_stream: Optional[IO[str]] = None,
    ) -> "up.engines.results.PlanGenerationResult":
        # Assert that the problem is a valid problem
        assert isinstance(problem, up.model.AbstractProblem)
        if heuristic is not None:
            print(
                "Warning: The aries solver does not support custom heuristic (as it is not a state-space planner)."
            )

        # start a gRPC server in its own process
        # Note: when the `server` object is garbage collected, the process will be killed
        server = _Server(self._executable, output_stream=output_stream)
        proto_problem = self._writer.convert(problem)

        req = proto.PlanRequest(problem=proto_problem, timeout=timeout)
        response = server.planner.planOneShot(req)
        response = self._reader.convert(response, problem)

        # if we have a time triggered plan and a recent version of the UP that support setting epsilon-separation,
        # send the result through an additional (in)validation to ensure it meets the minimal separation
        if isinstance(response.plan, up.plans.TimeTriggeredPlan) \
                and "correct_plan_generation_result" in dir(up.engines.results):
            response = up.engines.results.correct_plan_generation_result(
                response,
                problem,
                _ARIES_EPSILON,
            )

        return response

    def _get_solutions(self, problem: "up.model.AbstractProblem", timeout: Optional[float] = None,
                       output_stream: Optional[IO[str]] = None) -> Iterator["up.engines.results.PlanGenerationResult"]:
        # Assert that the problem is a valid problem
        assert isinstance(problem, up.model.Problem)

        # start a gRPC server in its own process
        # Note: when the `server` object is garbage collected, the process will be killed
        server = _Server(self._executable, output_stream=output_stream)
        proto_problem = self._writer.convert(problem)

        req = proto.PlanRequest(problem=proto_problem, timeout=timeout)
        stream = server.planner.planAnytime(req)
        for response in stream:
            response = self._reader.convert(response, problem)
            yield response
            # The parallel solver implementation in aries are such that intermediate answer might arrive late
            if response.status != PlanGenerationResultStatus.INTERMEDIATE:
                break  # definitive answer, exit

    @staticmethod
    def satisfies(optimality_guarantee: OptimalityGuarantee) -> bool:
        # in general, we cannot provide optimality guarantees except for non-recursive HTNs
        return optimality_guarantee == OptimalityGuarantee.SATISFICING

    @staticmethod
    def ensures(anytime_guarantee: AnytimeGuarantee) -> bool:
        return anytime_guarantee == AnytimeGuarantee.INCREASING_QUALITY

    @staticmethod
    def supported_kind() -> up.model.ProblemKind:
        return _ARIES_SUPPORTED_KIND

    @staticmethod
    def supports(problem_kind: up.model.ProblemKind) -> bool:
        return problem_kind <= Aries.supported_kind()


class AriesVal(AriesEngine, mixins.PlanValidatorMixin):
    """Represents the validator interface."""

    @property
    def name(self) -> str:
        return "aries-val"

    def _validate(
        self, problem: "up.model.AbstractProblem", plan: "up.plans.Plan"
    ) -> "up.engines.results.ValidationResult":
        # start a gRPC server in its own process
        # Note: when the `server` object is garbage collected, the process will be killed
        server = _Server(self._executable)
        proto_problem = self._writer.convert(problem)
        proto_plan = self._writer.convert(plan)

        req = proto.ValidationRequest(problem=proto_problem, plan=proto_plan)
        response = server.planner.validatePlan(req)
        response = self._reader.convert(response)
        return response

    @staticmethod
    def supported_kind() -> up.model.ProblemKind:
        return _ARIES_VAL_SUPPORTED_KIND

    @staticmethod
    def supports(problem_kind: up.model.ProblemKind) -> bool:
        return problem_kind <= AriesVal.supported_kind()

    @staticmethod
    def supports_plan(plan_kind: PlanKind) -> bool:
        supported_plans = [
            PlanKind.SEQUENTIAL_PLAN,
            PlanKind.TIME_TRIGGERED_PLAN,
            # PlanKind.PARTIAL_ORDER_PLAN,
            # PlanKind.CONTINGENT_PLAN,
            # PlanKind.STN_PLAN,
            PlanKind.HIERARCHICAL_PLAN,
        ]
        return plan_kind in supported_plans


def _get_available_port() -> int:
    """Get an available port for the GRPC server
    :return: Available port
    :rtype: int
    """
    with socket.socket(socket.AF_INET, socket.SOCK_STREAM) as s:
        s.bind(("", 0))
        return s.getsockname()[1]


class _Server:
    """This class is used to manage the lifetime of a planning server.
    When instantiated, a new process will be started, exposing the gRPC interface on an arbitrary port.
    Once we are connected to this server, the initialization method will return and the resulting object will
    have a functional gRPC interface in its `planner` attribute.

    When the `_Server` object is garbage collected, the planner's process is killed
    """

    def __init__(self, executable: str, output_stream: Optional[IO[str]] = None):
        # start = time.time()
        host = "127.0.0.1"
        port = _get_available_port()
        if output_stream is None:
            # log to a file '/tmp/aries-{PORT}.XXXXXXXXX'
            output_stream = tempfile.NamedTemporaryFile(
                mode="w", prefix=f"aries-{port}.", delete=False
            )
        cmd = f"{executable} --address {host}:{port}"
        self._process = subprocess.Popen(
            cmd.split(" "),
            stdout=output_stream,
            stderr=output_stream,
        )

        channel = grpc.insecure_channel(f"{host}:{port}")
        try:
            # wait for connection to be available (at most 2 second)
            # let 10ms elapse before trying, to maximize the chances that the server be up on hte first try
            # this is a workaround since, if the server is the server is not up on the first try, the
            # `channel_ready_future` method apparently waits 1 second before retrying
            time.sleep(0.01)
            grpc.channel_ready_future(channel).result(2)
        except grpc.FutureTimeoutError as err:
            raise up.exceptions.UPException(
                "Error: failed to connect to Aries solver through gRPC."
            ) from err
        # establish connection
        self.planner = grpc_api.UnifiedPlanningStub(channel)
        # end = time.time()
        # print("Initialization time: ", end-start, "seconds")

    def __del__(self):
        # On garbage collection, kill the planner's process
        self._process.kill()<|MERGE_RESOLUTION|>--- conflicted
+++ resolved
@@ -42,167 +42,174 @@
 
 _ARIES_EPSILON = Fraction(1, 10)
 
-_ARIES_SUPPORTED_KIND = up.model.ProblemKind({
-    # PROBLEM_CLASS
-    "ACTION_BASED",
-    "HIERARCHICAL",
-    "SCHEDULING",
-    # "CONTINGENT", "ACTION_BASED_MULTI_AGENT", "TAMP",
-    # PROBLEM_TYPE
-    "SIMPLE_NUMERIC_PLANNING",
-    # "GENERAL_NUMERIC_PLANNING",
-    # TIME
-    # "CONTINUOUS_TIME",
-    "DISCRETE_TIME",
-    "INTERMEDIATE_CONDITIONS_AND_EFFECTS",
-    "EXTERNAL_CONDITIONS_AND_EFFECTS",
-    "TIMED_EFFECTS", "TIMED_EFFECT",  # backward compat
-    "TIMED_GOALS",
-    "DURATION_INEQUALITIES",
-    # "SELF_OVERLAPPING"
-    # EXPRESSION_DURATION
-    "STATIC_FLUENTS_IN_DURATIONS", "STATIC_FLUENTS_IN_DURATION", # backward compat
-    "FLUENTS_IN_DURATIONS", "FLUENTS_IN_DURATION",  # backward compat
-    # NUMBERS
-    # "CONTINUOUS_NUMBERS",
-    "DISCRETE_NUMBERS",
-    "BOUNDED_TYPES",
-    # CONDITIONS_KIND
-    "NEGATIVE_CONDITIONS",
-    "DISJUNCTIVE_CONDITIONS",
-    "EQUALITIES", "EQUALITY",  # backward compat
-    # "EXISTENTIAL_CONDITIONS",
-    # "UNIVERSAL_CONDITIONS",
-    # EFFECTS_KIND
-    # "CONDITIONAL_EFFECTS",
-<<<<<<< HEAD
-    "INCREASE_EFFECTS",
-    "DECREASE_EFFECTS",
-=======
-    # "INCREASE_EFFECTS",
-    # "DECREASE_EFFECTS",
-    # "FORALL_EFFECTS",
->>>>>>> ca09acb4
-    "STATIC_FLUENTS_IN_BOOLEAN_ASSIGNMENTS",
-    "STATIC_FLUENTS_IN_NUMERIC_ASSIGNMENTS",
-    "STATIC_FLUENTS_IN_OBJECT_ASSIGNMENTS",
-    "FLUENTS_IN_BOOLEAN_ASSIGNMENTS",
-    "FLUENTS_IN_NUMERIC_ASSIGNMENTS",
-    "FLUENTS_IN_OBJECT_ASSIGNMENTS",
-    # TYPING
-    "FLAT_TYPING",
-    "HIERARCHICAL_TYPING",
-    # FLUENTS_TYPE
-    "NUMERIC_FLUENTS",
-    "OBJECT_FLUENTS",
-    # PARAMETERS
-    # "BOOL_FLUENT_PARAMETERS",
-    # "BOUNDED_INT_FLUENT_PARAMETERS",
-    "BOOL_ACTION_PARAMETERS",
-    "BOUNDED_INT_ACTION_PARAMETERS",
-    "UNBOUNDED_INT_ACTION_PARAMETERS",
-    # "REAL_ACTION_PARAMETERS",
-    # QUALITY_METRICS
-    # "ACTIONS_COST",
-    # "FINAL_VALUE",
-    "MAKESPAN",
-    "PLAN_LENGTH",
-    # "OVERSUBSCRIPTION",
-    # "TEMPORAL_OVERSUBSCRIPTION",
-    # ACTIONS_COST_KIND
-    # "STATIC_FLUENTS_IN_ACTIONS_COST",
-    # "FLUENTS_IN_ACTIONS_COST",
-    # SIMULATED_ENTITIES
-    # "SIMULATED_EFFECTS",
-    # CONSTRAINTS_KIND
-    # "TRAJECTORY_CONSTRAINTS",
-    # "STATE_INVARIANTS"
-    # HIERARCHICAL
-    "METHOD_PRECONDITIONS",
-    "TASK_NETWORK_CONSTRAINTS",
-    "INITIAL_TASK_NETWORK_VARIABLES",
-    "TASK_ORDER_TOTAL",
-    "TASK_ORDER_PARTIAL",
-    # "TASK_ORDER_TEMPORAL",
-})
-
-_ARIES_VAL_SUPPORTED_KIND = up.model.ProblemKind({
-    # PROBLEM_CLASS
-    "ACTION_BASED",
-    "HIERARCHICAL",
-    # "CONTINGENT", "ACTION_BASED_MULTI_AGENT", "SCHEDULING", "TAMP",
-    # PROBLEM_TYPE
-    "SIMPLE_NUMERIC_PLANNING",
-    "GENERAL_NUMERIC_PLANNING",
-    # TIME
-    "CONTINUOUS_TIME",
-    "DISCRETE_TIME",
-    "INTERMEDIATE_CONDITIONS_AND_EFFECTS",
-    "EXTERNAL_CONDITIONS_AND_EFFECTS",
-    "TIMED_EFFECTS", "TIMED_EFFECT",  # backward compat
-    "TIMED_GOALS",
-    "DURATION_INEQUALITIES",
-    # "SELF_OVERLAPPING"
-    # EXPRESSION_DURATION
-    "STATIC_FLUENTS_IN_DURATIONS", "STATIC_FLUENTS_IN_DURATION",  # backward compat
-    "FLUENTS_IN_DURATIONS", "FLUENTS_IN_DURATION",  # backward compat
-    # NUMBERS
-    "CONTINUOUS_NUMBERS",
-    "DISCRETE_NUMBERS",
-    # "BOUNDED_TYPES",
-    # CONDITIONS_KIND
-    "NEGATIVE_CONDITIONS",
-    "DISJUNCTIVE_CONDITIONS",
-    "EQUALITIES", "EQUALITY",  # backward compat
-    "EXISTENTIAL_CONDITIONS",
-    "UNIVERSAL_CONDITIONS",
-    # EFFECTS_KIND
-    "CONDITIONAL_EFFECTS",
-    "INCREASE_EFFECTS",
-    "DECREASE_EFFECTS",
-    # "FORALL_EFFECTS",
-    "STATIC_FLUENTS_IN_BOOLEAN_ASSIGNMENTS",
-    "STATIC_FLUENTS_IN_NUMERIC_ASSIGNMENTS",
-    "STATIC_FLUENTS_IN_OBJECT_ASSIGNMENTS",
-    "FLUENTS_IN_BOOLEAN_ASSIGNMENTS",
-    "FLUENTS_IN_NUMERIC_ASSIGNMENTS",
-    "FLUENTS_IN_OBJECT_ASSIGNMENTS",
-    # TYPING
-    "FLAT_TYPING",
-    "HIERARCHICAL_TYPING",
-    # FLUENTS_TYPE
-    "NUMERIC_FLUENTS",
-    "OBJECT_FLUENTS",
-    # PARAMETERS
-    # "BOOL_FLUENT_PARAMETERS",
-    # "BOUNDED_INT_FLUENT_PARAMETERS",
-    # "BOOL_ACTION_PARAMETERS",
-    # "BOUNDED_INT_ACTION_PARAMETERS",
-    # "UNBOUNDED_INT_ACTION_PARAMETERS",
-    # "REAL_ACTION_PARAMETERS",
-    # QUALITY_METRICS
-    "ACTIONS_COST",
-    "FINAL_VALUE",
-    "MAKESPAN",
-    "PLAN_LENGTH",
-    "OVERSUBSCRIPTION",
-    "TEMPORAL_OVERSUBSCRIPTION",
-    # ACTIONS_COST_KIND
-    "STATIC_FLUENTS_IN_ACTIONS_COST",
-    "FLUENTS_IN_ACTIONS_COST",
-    # SIMULATED_ENTITIES
-    # "SIMULATED_EFFECTS",
-    # CONSTRAINTS_KIND
-    # "TRAJECTORY_CONSTRAINTS",
-    # "STATE_INVARIANTS"
-    # HIERARCHICAL
-    "METHOD_PRECONDITIONS",
-    # "TASK_NETWORK_CONSTRAINTS",
-    # "INITIAL_TASK_NETWORK_VARIABLES",
-    "TASK_ORDER_TOTAL",
-    "TASK_ORDER_PARTIAL",
-    "TASK_ORDER_TEMPORAL",
-})
+_ARIES_SUPPORTED_KIND = up.model.ProblemKind(
+    {
+        # PROBLEM_CLASS
+        "ACTION_BASED",
+        "HIERARCHICAL",
+        "SCHEDULING",
+        # "CONTINGENT", "ACTION_BASED_MULTI_AGENT", "TAMP",
+        # PROBLEM_TYPE
+        "SIMPLE_NUMERIC_PLANNING",
+        # "GENERAL_NUMERIC_PLANNING",
+        # TIME
+        # "CONTINUOUS_TIME",
+        "DISCRETE_TIME",
+        "INTERMEDIATE_CONDITIONS_AND_EFFECTS",
+        "EXTERNAL_CONDITIONS_AND_EFFECTS",
+        "TIMED_EFFECTS",
+        "TIMED_EFFECT",  # backward compat
+        "TIMED_GOALS",
+        "DURATION_INEQUALITIES",
+        # "SELF_OVERLAPPING"
+        # EXPRESSION_DURATION
+        "STATIC_FLUENTS_IN_DURATIONS",
+        "STATIC_FLUENTS_IN_DURATION",  # backward compat
+        "FLUENTS_IN_DURATIONS",
+        "FLUENTS_IN_DURATION",  # backward compat
+        # NUMBERS
+        # "CONTINUOUS_NUMBERS",
+        "DISCRETE_NUMBERS",
+        "BOUNDED_TYPES",
+        # CONDITIONS_KIND
+        "NEGATIVE_CONDITIONS",
+        "DISJUNCTIVE_CONDITIONS",
+        "EQUALITIES",
+        "EQUALITY",  # backward compat
+        # "EXISTENTIAL_CONDITIONS",
+        # "UNIVERSAL_CONDITIONS",
+        # EFFECTS_KIND
+        # "CONDITIONAL_EFFECTS",
+        "INCREASE_EFFECTS",
+        "DECREASE_EFFECTS",
+        # "FORALL_EFFECTS",
+        "STATIC_FLUENTS_IN_BOOLEAN_ASSIGNMENTS",
+        "STATIC_FLUENTS_IN_NUMERIC_ASSIGNMENTS",
+        "STATIC_FLUENTS_IN_OBJECT_ASSIGNMENTS",
+        "FLUENTS_IN_BOOLEAN_ASSIGNMENTS",
+        "FLUENTS_IN_NUMERIC_ASSIGNMENTS",
+        "FLUENTS_IN_OBJECT_ASSIGNMENTS",
+        # TYPING
+        "FLAT_TYPING",
+        "HIERARCHICAL_TYPING",
+        # FLUENTS_TYPE
+        "NUMERIC_FLUENTS",
+        "OBJECT_FLUENTS",
+        # PARAMETERS
+        # "BOOL_FLUENT_PARAMETERS",
+        # "BOUNDED_INT_FLUENT_PARAMETERS",
+        "BOOL_ACTION_PARAMETERS",
+        "BOUNDED_INT_ACTION_PARAMETERS",
+        "UNBOUNDED_INT_ACTION_PARAMETERS",
+        # "REAL_ACTION_PARAMETERS",
+        # QUALITY_METRICS
+        # "ACTIONS_COST",
+        # "FINAL_VALUE",
+        "MAKESPAN",
+        "PLAN_LENGTH",
+        # "OVERSUBSCRIPTION",
+        # "TEMPORAL_OVERSUBSCRIPTION",
+        # ACTIONS_COST_KIND
+        # "STATIC_FLUENTS_IN_ACTIONS_COST",
+        # "FLUENTS_IN_ACTIONS_COST",
+        # SIMULATED_ENTITIES
+        # "SIMULATED_EFFECTS",
+        # CONSTRAINTS_KIND
+        # "TRAJECTORY_CONSTRAINTS",
+        # "STATE_INVARIANTS"
+        # HIERARCHICAL
+        "METHOD_PRECONDITIONS",
+        "TASK_NETWORK_CONSTRAINTS",
+        "INITIAL_TASK_NETWORK_VARIABLES",
+        "TASK_ORDER_TOTAL",
+        "TASK_ORDER_PARTIAL",
+        # "TASK_ORDER_TEMPORAL",
+    }
+)
+
+_ARIES_VAL_SUPPORTED_KIND = up.model.ProblemKind(
+    {
+        # PROBLEM_CLASS
+        "ACTION_BASED",
+        "HIERARCHICAL",
+        # "CONTINGENT", "ACTION_BASED_MULTI_AGENT", "SCHEDULING", "TAMP",
+        # PROBLEM_TYPE
+        "SIMPLE_NUMERIC_PLANNING",
+        "GENERAL_NUMERIC_PLANNING",
+        # TIME
+        "CONTINUOUS_TIME",
+        "DISCRETE_TIME",
+        "INTERMEDIATE_CONDITIONS_AND_EFFECTS",
+        "EXTERNAL_CONDITIONS_AND_EFFECTS",
+        "TIMED_EFFECTS",
+        "TIMED_EFFECT",  # backward compat
+        "TIMED_GOALS",
+        "DURATION_INEQUALITIES",
+        # "SELF_OVERLAPPING"
+        # EXPRESSION_DURATION
+        "STATIC_FLUENTS_IN_DURATIONS",
+        "STATIC_FLUENTS_IN_DURATION",  # backward compat
+        "FLUENTS_IN_DURATIONS",
+        "FLUENTS_IN_DURATION",  # backward compat
+        # NUMBERS
+        "CONTINUOUS_NUMBERS",
+        "DISCRETE_NUMBERS",
+        # "BOUNDED_TYPES",
+        # CONDITIONS_KIND
+        "NEGATIVE_CONDITIONS",
+        "DISJUNCTIVE_CONDITIONS",
+        "EQUALITIES",
+        "EQUALITY",  # backward compat
+        "EXISTENTIAL_CONDITIONS",
+        "UNIVERSAL_CONDITIONS",
+        # EFFECTS_KIND
+        "CONDITIONAL_EFFECTS",
+        "INCREASE_EFFECTS",
+        "DECREASE_EFFECTS",
+        # "FORALL_EFFECTS",
+        "STATIC_FLUENTS_IN_BOOLEAN_ASSIGNMENTS",
+        "STATIC_FLUENTS_IN_NUMERIC_ASSIGNMENTS",
+        "STATIC_FLUENTS_IN_OBJECT_ASSIGNMENTS",
+        "FLUENTS_IN_BOOLEAN_ASSIGNMENTS",
+        "FLUENTS_IN_NUMERIC_ASSIGNMENTS",
+        "FLUENTS_IN_OBJECT_ASSIGNMENTS",
+        # TYPING
+        "FLAT_TYPING",
+        "HIERARCHICAL_TYPING",
+        # FLUENTS_TYPE
+        "NUMERIC_FLUENTS",
+        "OBJECT_FLUENTS",
+        # PARAMETERS
+        # "BOOL_FLUENT_PARAMETERS",
+        # "BOUNDED_INT_FLUENT_PARAMETERS",
+        # "BOOL_ACTION_PARAMETERS",
+        # "BOUNDED_INT_ACTION_PARAMETERS",
+        # "UNBOUNDED_INT_ACTION_PARAMETERS",
+        # "REAL_ACTION_PARAMETERS",
+        # QUALITY_METRICS
+        "ACTIONS_COST",
+        "FINAL_VALUE",
+        "MAKESPAN",
+        "PLAN_LENGTH",
+        "OVERSUBSCRIPTION",
+        "TEMPORAL_OVERSUBSCRIPTION",
+        # ACTIONS_COST_KIND
+        "STATIC_FLUENTS_IN_ACTIONS_COST",
+        "FLUENTS_IN_ACTIONS_COST",
+        # SIMULATED_ENTITIES
+        # "SIMULATED_EFFECTS",
+        # CONSTRAINTS_KIND
+        # "TRAJECTORY_CONSTRAINTS",
+        # "STATE_INVARIANTS"
+        # HIERARCHICAL
+        "METHOD_PRECONDITIONS",
+        # "TASK_NETWORK_CONSTRAINTS",
+        # "INITIAL_TASK_NETWORK_VARIABLES",
+        "TASK_ORDER_TOTAL",
+        "TASK_ORDER_PARTIAL",
+        "TASK_ORDER_TEMPORAL",
+    }
+)
 
 
 def _is_dev() -> bool:
@@ -301,8 +308,9 @@
 
         # if we have a time triggered plan and a recent version of the UP that support setting epsilon-separation,
         # send the result through an additional (in)validation to ensure it meets the minimal separation
-        if isinstance(response.plan, up.plans.TimeTriggeredPlan) \
-                and "correct_plan_generation_result" in dir(up.engines.results):
+        if isinstance(
+            response.plan, up.plans.TimeTriggeredPlan
+        ) and "correct_plan_generation_result" in dir(up.engines.results):
             response = up.engines.results.correct_plan_generation_result(
                 response,
                 problem,
@@ -311,8 +319,12 @@
 
         return response
 
-    def _get_solutions(self, problem: "up.model.AbstractProblem", timeout: Optional[float] = None,
-                       output_stream: Optional[IO[str]] = None) -> Iterator["up.engines.results.PlanGenerationResult"]:
+    def _get_solutions(
+        self,
+        problem: "up.model.AbstractProblem",
+        timeout: Optional[float] = None,
+        output_stream: Optional[IO[str]] = None,
+    ) -> Iterator["up.engines.results.PlanGenerationResult"]:
         # Assert that the problem is a valid problem
         assert isinstance(problem, up.model.Problem)
 
