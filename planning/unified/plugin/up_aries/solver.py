#!/usr/bin/env python3
"""Unified Planning Integration for Aries"""
import os
import platform
import socket
import subprocess
import tempfile
import time
from fractions import Fraction
from pathlib import Path
from typing import IO, Callable, Optional, Iterator, Tuple

import grpc
import unified_planning as up
import unified_planning.engines.mixins as mixins
import unified_planning.grpc.generated.unified_planning_pb2 as proto
import unified_planning.grpc.generated.unified_planning_pb2_grpc as grpc_api
from unified_planning import engines
from unified_planning.engines import PlanGenerationResultStatus, AnytimeGuarantee
from unified_planning.engines.mixins.oneshot_planner import OptimalityGuarantee
from unified_planning.grpc.proto_reader import (
    ProtobufReader,
)  # type: ignore[attr-defined]
from unified_planning.grpc.proto_writer import (
    ProtobufWriter,
)  # type: ignore[attr-defined]
from unified_planning.plans import PlanKind

_EXECUTABLES = {
    ("Linux", "x86_64"): "bin/up-aries_linux_amd64",
    ("Linux", "aarch64"): "bin/up-aries_linux_arm64",
    ("Darwin", "x86_64"): "bin/up-aries_macos_amd64",
    ("Darwin", "aarch64"): "bin/up-aries_macos_arm64",
    ("Darwin", "arm64"): "bin/up-aries_macos_arm64",
    ("Windows", "AMD64"): "bin/up-aries_windows_amd64.exe",
    ("Windows", "aarch64"): "bin/up-aries_windows_arm64.exe",
}
_DEV_ENV_VAR = "UP_ARIES_DEV"
_COMPILE_TARGET_ENV_VAR = "UP_ARIES_COMPILE_TARGET"

# Boolean flag that is set to true on the first compilation of the Aries server.
_ARIES_PREVIOUSLY_COMPILED = False

_ARIES_EPSILON = Fraction(1, 10)

_ARIES_SUPPORTED_KIND = up.model.ProblemKind(
    {
        # PROBLEM_CLASS
        "ACTION_BASED",
        "HIERARCHICAL",
        "SCHEDULING",
        # "CONTINGENT", "ACTION_BASED_MULTI_AGENT", "TAMP",
        # PROBLEM_TYPE
        "SIMPLE_NUMERIC_PLANNING",
        # "GENERAL_NUMERIC_PLANNING",
        # TIME
        "CONTINUOUS_TIME",
        "DISCRETE_TIME",
        "INTERMEDIATE_CONDITIONS_AND_EFFECTS",
        "EXTERNAL_CONDITIONS_AND_EFFECTS",
        "TIMED_EFFECTS",
        "TIMED_GOALS",
        "DURATION_INEQUALITIES",
        "SELF_OVERLAPPING",
        # EXPRESSION_DURATION
        "STATIC_FLUENTS_IN_DURATIONS",
        "FLUENTS_IN_DURATIONS",
        "INT_TYPE_DURATIONS",
        # "REAL_TYPE_DURATIONS",
        # NUMBERS
        # "CONTINUOUS_NUMBERS",
        "DISCRETE_NUMBERS",
        "BOUNDED_TYPES",
        # CONDITIONS_KIND
        "NEGATIVE_CONDITIONS",
        "DISJUNCTIVE_CONDITIONS",
        "EQUALITIES",
        # "EXISTENTIAL_CONDITIONS",
        # "UNIVERSAL_CONDITIONS",
        # EFFECTS_KIND
        # "CONDITIONAL_EFFECTS",
        "INCREASE_EFFECTS",
        "DECREASE_EFFECTS",
        # "FORALL_EFFECTS",
        "STATIC_FLUENTS_IN_BOOLEAN_ASSIGNMENTS",
        "STATIC_FLUENTS_IN_NUMERIC_ASSIGNMENTS",
        "STATIC_FLUENTS_IN_OBJECT_ASSIGNMENTS",
        "FLUENTS_IN_BOOLEAN_ASSIGNMENTS",
        "FLUENTS_IN_NUMERIC_ASSIGNMENTS",
        "FLUENTS_IN_OBJECT_ASSIGNMENTS",
        # TYPING
        "FLAT_TYPING",
        "HIERARCHICAL_TYPING",
        # FLUENTS_TYPE
        "NUMERIC_FLUENTS",
        "OBJECT_FLUENTS",
        "INT_FLUENTS",
        # "REAL_FLUENTS",
        # PARAMETERS
        # "BOOL_FLUENT_PARAMETERS",
        # "BOUNDED_INT_FLUENT_PARAMETERS",
        "BOOL_ACTION_PARAMETERS",
        "BOUNDED_INT_ACTION_PARAMETERS",
        "UNBOUNDED_INT_ACTION_PARAMETERS",
        # "REAL_ACTION_PARAMETERS",
        # QUALITY_METRICS
        "ACTIONS_COST",
        "FINAL_VALUE",
        "MAKESPAN",
        "PLAN_LENGTH",
        # "OVERSUBSCRIPTION",
        # "TEMPORAL_OVERSUBSCRIPTION",
        "INT_NUMBERS_IN_OVERSUBSCRIPTION",
        # "REAL_NUMBERS_IN_OVERSUBSCRIPTION",
        # ACTIONS_COST_KIND
        "STATIC_FLUENTS_IN_ACTIONS_COST",
        "FLUENTS_IN_ACTIONS_COST",
        "INT_NUMBERS_IN_ACTIONS_COST",
        # "REAL_NUMBERS_IN_ACTIONS_COST",
        # SIMULATED_ENTITIES
        # "SIMULATED_EFFECTS",
        # CONSTRAINTS_KIND
        # "TRAJECTORY_CONSTRAINTS",
        # "STATE_INVARIANTS"
        # HIERARCHICAL
        "METHOD_PRECONDITIONS",
        "TASK_NETWORK_CONSTRAINTS",
        "INITIAL_TASK_NETWORK_VARIABLES",
        "TASK_ORDER_TOTAL",
        "TASK_ORDER_PARTIAL",
        # "TASK_ORDER_TEMPORAL",
        # INITIAL_STATE
        "UNDEFINED_INITIAL_NUMERIC",
        "UNDEFINED_INITIAL_SYMBOLIC",
    },
    version=2,
)

_ARIES_VAL_SUPPORTED_KIND = up.model.ProblemKind(
    {
        # PROBLEM_CLASS
        "ACTION_BASED",
        "HIERARCHICAL",
        "SCHEDULING",
        # "CONTINGENT", "ACTION_BASED_MULTI_AGENT", "TAMP",
        # PROBLEM_TYPE
        "SIMPLE_NUMERIC_PLANNING",
        "GENERAL_NUMERIC_PLANNING",
        # TIME
        "CONTINUOUS_TIME",
        "DISCRETE_TIME",
        "INTERMEDIATE_CONDITIONS_AND_EFFECTS",
        "EXTERNAL_CONDITIONS_AND_EFFECTS",
        "TIMED_EFFECTS",
        "TIMED_GOALS",
        "DURATION_INEQUALITIES",
        "SELF_OVERLAPPING",
        # EXPRESSION_DURATION
        "STATIC_FLUENTS_IN_DURATIONS",
        "FLUENTS_IN_DURATIONS",
        "INT_TYPE_DURATIONS",
        "REAL_TYPE_DURATIONS",
        # NUMBERS
        "CONTINUOUS_NUMBERS",
        "DISCRETE_NUMBERS",
        "BOUNDED_TYPES",
        # CONDITIONS_KIND
        "NEGATIVE_CONDITIONS",
        "DISJUNCTIVE_CONDITIONS",
        "EQUALITIES",
        "EXISTENTIAL_CONDITIONS",
        "UNIVERSAL_CONDITIONS",
        # EFFECTS_KIND
        "CONDITIONAL_EFFECTS",
        "INCREASE_EFFECTS",
        "DECREASE_EFFECTS",
        # "FORALL_EFFECTS",
        "STATIC_FLUENTS_IN_BOOLEAN_ASSIGNMENTS",
        "STATIC_FLUENTS_IN_NUMERIC_ASSIGNMENTS",
        "STATIC_FLUENTS_IN_OBJECT_ASSIGNMENTS",
        "FLUENTS_IN_BOOLEAN_ASSIGNMENTS",
        "FLUENTS_IN_NUMERIC_ASSIGNMENTS",
        "FLUENTS_IN_OBJECT_ASSIGNMENTS",
        # TYPING
        "FLAT_TYPING",
        "HIERARCHICAL_TYPING",
        # FLUENTS_TYPE
        "NUMERIC_FLUENTS",
        "OBJECT_FLUENTS",
        "INT_FLUENTS",
        "REAL_FLUENTS",
        # PARAMETERS
        # "BOOL_FLUENT_PARAMETERS",
        # "BOUNDED_INT_FLUENT_PARAMETERS",
        # "BOOL_ACTION_PARAMETERS",
        # "BOUNDED_INT_ACTION_PARAMETERS",
        # "UNBOUNDED_INT_ACTION_PARAMETERS",
        # "REAL_ACTION_PARAMETERS",
        # QUALITY_METRICS
        "ACTIONS_COST",
        "FINAL_VALUE",
        "MAKESPAN",
        "PLAN_LENGTH",
        "OVERSUBSCRIPTION",
        "TEMPORAL_OVERSUBSCRIPTION",
        "INT_NUMBERS_IN_OVERSUBSCRIPTION",
        "REAL_NUMBERS_IN_OVERSUBSCRIPTION",
        # ACTIONS_COST_KIND
        "STATIC_FLUENTS_IN_ACTIONS_COST",
        "FLUENTS_IN_ACTIONS_COST",
        "INT_NUMBERS_IN_ACTIONS_COST",
        "REAL_NUMBERS_IN_ACTIONS_COST",
        # SIMULATED_ENTITIES
        # "SIMULATED_EFFECTS",
        # CONSTRAINTS_KIND
        # "TRAJECTORY_CONSTRAINTS",
        # "STATE_INVARIANTS"
        # HIERARCHICAL
        "METHOD_PRECONDITIONS",
        # "TASK_NETWORK_CONSTRAINTS",
        # "INITIAL_TASK_NETWORK_VARIABLES",
        "TASK_ORDER_TOTAL",
        "TASK_ORDER_PARTIAL",
        "TASK_ORDER_TEMPORAL",
        # INITIAL_STATE
        # "UNDEFINED_INITIAL_NUMERIC",
        # "UNDEFINED_INITIAL_SYMBOLIC",
    },
    version=2,
)


def _is_dev() -> bool:
    env_str = os.getenv(_DEV_ENV_VAR, "false").lower()
    if env_str in ("true", "t", "1"):
        return True
    if env_str in ("false", "f", "0"):
        return False
    raise ValueError(f"Unknown value {env_str} for {_DEV_ENV_VAR}, expected a boolean")


def _find_executable() -> str:
    """Locates the Aries executable to use for the current platform."""
    try:
        filename = _EXECUTABLES[(platform.system(), platform.machine())]
    except KeyError as err:
        raise OSError(
            f"No executable for this platform: {platform.system()} / {platform.machine()}"
        ) from err
    exe = os.path.join(os.path.dirname(__file__), filename)
    if not os.path.exists(exe) or not os.path.isfile(exe):
        raise FileNotFoundError(f"Could not locate executable: {exe}")
    return exe


class AriesEngine(engines.engine.Engine):
    """Base class for all Aries engines."""

    _reader = ProtobufReader()
    _writer = ProtobufWriter()
    _host = "127.0.0.1"
    _params = {}

    def __init__(self, executable: Optional[str] = None, **kwargs):
        """Initialize the Aries solver."""

        self._params = {k: str(v) for k, v in kwargs.items()}
        if _is_dev():
            executable = self._compile()
            kwargs.setdefault("host", "localhost")
            kwargs.setdefault("port", 2222)
            kwargs.setdefault("override", True)
        super().__init__(**kwargs)
        self.optimality_metric_required = False
        self._executable = executable if executable is not None else _find_executable()

    def _compile(self) -> str:
        global _ARIES_PREVIOUSLY_COMPILED
        # Search the root of the aries project.
        # resolve() makes the path absolute, resolving all symlinks on the way.
        aries_path = Path(__file__).resolve().parent.parent.parent.parent.parent
<<<<<<< HEAD
        aries_exe = aries_path / "target/release/up-server"

        if not _ARIES_PREVIOUSLY_COMPILED:
            aries_build_cmd = "cargo build --profile release --bin up-server"
=======
        aries_target = os.getenv(_COMPILE_TARGET_ENV_VAR, "ci").lower()
        aries_exe = aries_path / f"target/{aries_target}/up-server"

        if not _ARIES_PREVIOUSLY_COMPILED:
            aries_build_cmd = f"cargo build --profile {aries_target} --bin up-server"
>>>>>>> f53c31b5
            print(f"Compiling Aries ({aries_path}) ...")
            with open(os.devnull, "w", encoding="utf-8") as stdout:
                subprocess.run(
                    aries_build_cmd,
                    shell=True,
                    cwd=aries_path,
                    stdout=stdout,
                )
            _ARIES_PREVIOUSLY_COMPILED = True
        return aries_exe.as_posix()


class AriesAbstractPlanner(AriesEngine, mixins.OneshotPlannerMixin):
    """Base class for the planners (aries and aries-opt)."""

    def _prepare_solving(
        self,
        problem: "up.model.AbstractProblem",
        heuristic: Optional[
            Callable[["up.model.state.ROState"], Optional[float]]
        ] = None,
        timeout: Optional[float] = None,
        output_stream: Optional[IO[str]] = None,
        warm_start_plan: Optional["up.plans.Plan"] = None,
    ) -> Tuple["_Server", proto.PlanRequest]:
        # Assert that the problem is a valid problem
        assert isinstance(problem, up.model.AbstractProblem)
        if heuristic is not None:
            print(
                "Warning: The aries solver does not support custom heuristic (as it is not a state-space planner)."
            )

        # start a gRPC server in its own process
        # Note: when the `server` object is garbage collected, the process will be killed
        server = _Server(self._executable, output_stream=output_stream)
        proto_problem = self._writer.convert(problem)
        proto_warm_start_plan = (
            self._writer.convert(warm_start_plan)
            if warm_start_plan is not None
            else None
        )
        params = {k: v for k, v in self._params.items()}
        params["optimal"] = (
            "true"
            if self.__class__.satisfies(OptimalityGuarantee.SOLVED_OPTIMALLY)
            else "false"
        )
        req = proto.PlanRequest(
            problem=proto_problem,
            timeout=timeout,
            engine_options=params,
            warm_start_plan=proto_warm_start_plan,
        )

        return server, req

    def _process_response(
        self,
        response: proto.PlanGenerationResult,
        problem: "up.model.AbstractProblem",
    ) -> "up.engines.results.PlanGenerationResult":
        response = self._reader.convert(response, problem)

        # if we have a time triggered plan and a recent version of the UP that support setting epsilon-separation,
        # send the result through an additional (in)validation to ensure it meets the minimal separation
        if isinstance(
            response.plan, up.plans.TimeTriggeredPlan
        ) and "correct_plan_generation_result" in dir(up.engines.results):
            response = up.engines.results.correct_plan_generation_result(
                response,
                problem,
                _ARIES_EPSILON,
            )

        return response

    def _solve_with_params(
        self,
        problem: "up.model.AbstractProblem",
        heuristic: Optional[
            Callable[["up.model.state.ROState"], Optional[float]]
        ] = None,
        timeout: Optional[float] = None,
        output_stream: Optional[IO[str]] = None,
        warm_start_plan: Optional["up.plans.Plan"] = None,
        **kwargs,
    ) -> "up.engines.results.PlanGenerationResult":
        server, req = self._prepare_solving(
            problem,
            heuristic,
            timeout,
            output_stream,
            warm_start_plan,
        )
        response = server.planner.planOneShot(req)
        return self._process_response(response, problem)

    def _solve(
        self,
        problem: "up.model.AbstractProblem",
        heuristic: Optional[
            Callable[["up.model.state.ROState"], Optional[float]]
        ] = None,
        timeout: Optional[float] = None,
        output_stream: Optional[IO[str]] = None,
    ) -> "up.engines.results.PlanGenerationResult":
        return self._solve_with_params(
            problem=problem,
            heuristic=heuristic,
            timeout=timeout,
            output_stream=output_stream,
        )


class Aries(AriesAbstractPlanner, mixins.AnytimePlannerMixin):
    """Solver interface for non-optimal solver, supporting oneshot and anytime planning."""

    @property
    def name(self) -> str:
        return "aries"

    @staticmethod
    def satisfies(optimality_guarantee: OptimalityGuarantee) -> bool:
        # in general, we cannot provide optimality guarantees except for non-recursive HTNs
        return optimality_guarantee == OptimalityGuarantee.SATISFICING

    @staticmethod
    def ensures(anytime_guarantee: AnytimeGuarantee) -> bool:
        return anytime_guarantee == AnytimeGuarantee.INCREASING_QUALITY

    @staticmethod
    def supported_kind() -> up.model.ProblemKind:
        return _ARIES_SUPPORTED_KIND

    @staticmethod
    def supports(problem_kind: up.model.ProblemKind) -> bool:
        return problem_kind <= Aries.supported_kind()

    def _get_solutions_with_params(
        self,
        problem: "up.model.AbstractProblem",
        timeout: Optional[float] = None,
        output_stream: Optional[IO[str]] = None,
        warm_start_plan: Optional["up.plans.Plan"] = None,
        **kwargs,
    ) -> Iterator["up.engines.results.PlanGenerationResult"]:
        server, req = self._prepare_solving(
            problem,
            None,
            timeout,
            output_stream,
            warm_start_plan,
        )
        stream = server.planner.planAnytime(req)
        for response in stream:
            response = self._process_response(response, problem)
            yield response
            # The parallel solver implementation in aries are such that intermediate answer might arrive late
            if response.status != PlanGenerationResultStatus.INTERMEDIATE:
                break  # definitive answer, exit

    def _get_solutions(
        self,
        problem: "up.model.AbstractProblem",
        timeout: Optional[float] = None,
        output_stream: Optional[IO[str]] = None,
    ) -> Iterator["up.engines.results.PlanGenerationResult"]:
        return self._get_solutions_with_params(
            problem=problem,
            timeout=timeout,
            output_stream=output_stream,
        )


class AriesOpt(AriesAbstractPlanner):
    """Variant of Aries that guarantees the optimality of returned solutions."""

    @property
    def name(self) -> str:
        return "aries-opt"

    def __init__(self, **kwargs):
        super().__init__(**kwargs)
        self.optimality_metric_required = False

    @staticmethod
    def satisfies(optimality_guarantee: OptimalityGuarantee) -> bool:
        return optimality_guarantee in [
            OptimalityGuarantee.SOLVED_OPTIMALLY,
            OptimalityGuarantee.SATISFICING,
        ]

    @staticmethod
    def supported_kind() -> up.model.ProblemKind:
        kind = _ARIES_SUPPORTED_KIND.clone()
        # optimality cannot be proven for generative planning
        kind.unset_problem_class("ACTION_BASED")
        return kind

    @staticmethod
    def supports(problem_kind: up.model.ProblemKind) -> bool:
        return problem_kind <= AriesOpt.supported_kind()


class AriesVal(AriesEngine, mixins.PlanValidatorMixin):
    """Represents the validator interface."""

    @property
    def name(self) -> str:
        return "aries-val"

    def _validate(
        self, problem: "up.model.AbstractProblem", plan: "up.plans.Plan"
    ) -> "up.engines.results.ValidationResult":
        # start a gRPC server in its own process
        # Note: when the `server` object is garbage collected, the process will be killed
        server = _Server(self._executable)
        proto_problem = self._writer.convert(problem)
        proto_plan = self._writer.convert(plan)

        req = proto.ValidationRequest(problem=proto_problem, plan=proto_plan)
        response = server.planner.validatePlan(req)
        response = self._reader.convert(response)
        return response

    @staticmethod
    def supported_kind() -> up.model.ProblemKind:
        return _ARIES_VAL_SUPPORTED_KIND

    @staticmethod
    def supports(problem_kind: up.model.ProblemKind) -> bool:
        return problem_kind <= AriesVal.supported_kind()

    @staticmethod
    def supports_plan(plan_kind: PlanKind) -> bool:
        supported_plans = [
            PlanKind.SEQUENTIAL_PLAN,
            PlanKind.TIME_TRIGGERED_PLAN,
            # PlanKind.PARTIAL_ORDER_PLAN,
            # PlanKind.CONTINGENT_PLAN,
            # PlanKind.STN_PLAN,
            PlanKind.HIERARCHICAL_PLAN,
            PlanKind.SCHEDULE,
        ]
        return plan_kind in supported_plans


def _get_available_port() -> int:
    """Get an available port for the GRPC server
    :return: Available port
    :rtype: int
    """
    with socket.socket(socket.AF_INET, socket.SOCK_STREAM) as s:
        s.bind(("", 0))
        return s.getsockname()[1]


class _Server:
    """This class is used to manage the lifetime of a planning server.
    When instantiated, a new process will be started, exposing the gRPC interface on an arbitrary port.
    Once we are connected to this server, the initialization method will return and the resulting object will
    have a functional gRPC interface in its `planner` attribute.

    When the `_Server` object is garbage collected, the planner's process is killed
    """

    def __init__(self, executable: str, output_stream: Optional[IO[str]] = None):
        # start = time.time()
        host = "127.0.0.1"
        port = _get_available_port()
        if output_stream is None:
            # log to a file '/tmp/aries-{PORT}.XXXXXXXXX'
            output_stream = tempfile.NamedTemporaryFile(
                mode="w", prefix=f"aries-{port}.", delete=False
            )
        cmd = f"{executable} serve --address {host}:{port}"
        self._process = subprocess.Popen(
            cmd.split(" "),
            stdout=output_stream,
            stderr=output_stream,
        )

        channel = grpc.insecure_channel(f"{host}:{port}")
        try:
            # wait for connection to be available (at most 2 second)
            # let 10ms elapse before trying, to maximize the chances that the server be up on hte first try
            # this is a workaround since, if the server is the server is not up on the first try, the
            # `channel_ready_future` method apparently waits 1 second before retrying
            time.sleep(0.01)
            grpc.channel_ready_future(channel).result(2)
        except grpc.FutureTimeoutError as err:
            raise up.exceptions.UPException(
                "Error: failed to connect to Aries solver through gRPC."
            ) from err
        # establish connection
        self.planner = grpc_api.UnifiedPlanningStub(channel)
        # end = time.time()
        # print("Initialization time: ", end-start, "seconds")

    def __del__(self):
        # On garbage collection, kill the planner's process
        self._process.kill()<|MERGE_RESOLUTION|>--- conflicted
+++ resolved
@@ -279,18 +279,11 @@
         # Search the root of the aries project.
         # resolve() makes the path absolute, resolving all symlinks on the way.
         aries_path = Path(__file__).resolve().parent.parent.parent.parent.parent
-<<<<<<< HEAD
-        aries_exe = aries_path / "target/release/up-server"
-
-        if not _ARIES_PREVIOUSLY_COMPILED:
-            aries_build_cmd = "cargo build --profile release --bin up-server"
-=======
         aries_target = os.getenv(_COMPILE_TARGET_ENV_VAR, "ci").lower()
         aries_exe = aries_path / f"target/{aries_target}/up-server"
 
         if not _ARIES_PREVIOUSLY_COMPILED:
             aries_build_cmd = f"cargo build --profile {aries_target} --bin up-server"
->>>>>>> f53c31b5
             print(f"Compiling Aries ({aries_path}) ...")
             with open(os.devnull, "w", encoding="utf-8") as stdout:
                 subprocess.run(
