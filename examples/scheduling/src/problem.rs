use crate::search::{Model, Var};
use aries::core::{u32_to_cst, IntCst, Lit, VarRef};
use aries::model::lang::expr::{alternative, eq, leq, or};
use aries::model::lang::linear::LinearSum;
use aries::model::lang::max::{EqMax, EqMin};
use aries::model::lang::{IAtom, IVar};
use itertools::Itertools;
use std::fmt::{Debug, Formatter};

#[derive(Copy, Clone, Debug, PartialEq, Eq)]
#[allow(clippy::enum_variant_names)]
pub enum ProblemKind {
    JobShop,
    OpenShop,
    FlexibleShop,
}

impl std::str::FromStr for ProblemKind {
    type Err = String;

    fn from_str(s: &str) -> Result<Self, Self::Err> {
        match s {
            "jobshop" | "jsp" => Ok(ProblemKind::JobShop),
            "openshop" | "osp" => Ok(ProblemKind::OpenShop),
            "flexshop" | "flexible" | "fsp" | "fjs" => Ok(ProblemKind::FlexibleShop),
            _ => Err(format!("Unrecognized problem kind: '{s}'")),
        }
    }
}

#[derive(Clone, Debug)]
pub struct Op {
    pub job: u32,
    pub op_id: u32,
    pub alternatives: Vec<Alt>,
}

impl Op {
    pub fn min_duration(&self) -> IntCst {
        self.alternatives.iter().map(|a| a.duration).min().unwrap()
    }
}

#[derive(Clone, Debug)]
pub struct Alt {
    pub machine: u32,
    pub duration: IntCst,
}

#[derive(Clone, Debug)]
pub struct Problem {
    pub kind: ProblemKind,
    pub num_jobs: u32,
    pub num_machines: u32,
    pub operations: Vec<Op>,
}

impl Problem {
    pub fn new(
        kind: ProblemKind,
        num_jobs: usize,
        num_machines: usize,
        times: Vec<IntCst>,
        machines: Vec<usize>,
    ) -> Problem {
        let num_ops = num_jobs * num_machines;
        assert!(num_ops == times.len() && num_ops == machines.len());
        let mut ops = Vec::with_capacity(num_ops);
        let mut i = 0;
        for job in 0..num_jobs {
            for op_id in 0..num_machines {
                let duration = times[i];
                let machine = machines[i] as u32;
                assert!(machine < (num_machines as u32));
                ops.push(Op {
                    job: job as u32,
                    op_id: op_id as u32,
                    alternatives: vec![Alt { machine, duration }],
                });
                i += 1;
            }
        }
        Problem {
            kind,
            num_jobs: num_jobs as u32,
            num_machines: num_machines as u32,
            operations: ops,
        }
    }

    pub fn ops(&self) -> impl Iterator<Item = &Op> + '_ {
        self.operations.iter()
    }

    pub fn ops_by_job(&self, job: u32) -> impl Iterator<Item = &Op> + '_ {
        self.ops().filter(move |op| op.job == job)
    }

    pub fn operation(&self, job: u32, op_id: u32) -> &Op {
        self.ops().find(move |op| op.job == job && op.op_id == op_id).unwrap()
    }

    pub fn machines(&self) -> impl Iterator<Item = u32> {
        0..self.num_machines
    }
    pub fn jobs(&self) -> impl Iterator<Item = u32> {
        0..self.num_jobs
    }

    /// Computes a lower bound on the makespan as the maximum of the operation durations in each
    /// job and on each machine.
    pub fn makespan_lower_bound(&self) -> IntCst {
        let max_of_jobs: IntCst = self
            .jobs()
            .map(|j| self.ops_by_job(j).map(|op| op.min_duration()).sum())
            .max()
            .unwrap();

        let mut max_by_machine = vec![0; self.num_machines as usize];
        for op in self.ops() {
            if op.alternatives.len() == 1 {
                let alt = &op.alternatives[0];
                max_by_machine[alt.machine as usize] += alt.duration;
            }
        }
        let max_of_machines: IntCst = max_by_machine.iter().max().copied().unwrap();

        max_of_jobs.max(max_of_machines)
    }
}

/// Represents an operation that must be executed and is associated to one or more alternative.
#[derive(Copy, Clone, Debug, Eq, PartialEq, Hash)]
pub struct Operation {
    pub job: u32,
    pub op: u32,
    start: IAtom,
    end: IAtom,
}

#[derive(Copy, Clone, Eq, PartialEq, Hash)]
pub struct OperationId {
    pub job: u32,
    pub op: u32,
    /// If this represents an alternative, id of the alternative.
    /// A `None` value is used to idenitfy the top-level `Operation`
    pub alt: Option<u32>,
}

impl Debug for OperationId {
    fn fmt(&self, f: &mut Formatter<'_>) -> std::fmt::Result {
        write!(f, "({}, {}, ", self.job, self.op)?;
        if let Some(alt) = self.alt {
            write!(f, "{alt})")
        } else {
            write!(f, ")")
        }
    }
}

/// Represents one alternative to an operation
#[derive(Clone)]
pub struct OperationAlternative {
    pub id: OperationId,
    pub machine: u32,
    pub duration: IntCst,
    pub start: IVar,
    pub presence: Lit,
}

impl OperationAlternative {
    pub fn start(&self) -> IAtom {
        self.start.into()
    }

    pub fn end(&self) -> IAtom {
        self.start + self.duration
    }
}

/// Encoding of a scheduling problem, where each operation and alternative is associated with its variables in the CSP.
#[derive(Clone)]
pub struct Encoding {
    makespan: IVar,
    operations: Vec<Operation>,
    alternatives: Vec<OperationAlternative>,
}

impl Encoding {
    pub fn new(pb: &Problem, lower_bound: IntCst, upper_bound: IntCst, m: &mut Model) -> Self {
        let makespan = m.new_ivar(lower_bound, upper_bound, Var::Makespan);

        let mut operations = Vec::new();
        let mut alternatives = Vec::new();

        for op in pb.ops() {
            let job_id = op.job;
            let op_id = op.op_id;

            for (alt_id, alt) in op.alternatives.iter().enumerate() {
                let id = OperationId {
                    job: job_id,
                    op: op_id,
                    alt: Some(alt_id as u32),
                };
                let presence = if op.alternatives.len() == 1 {
                    Lit::TRUE
                } else {
                    m.new_presence_variable(Lit::TRUE, Var::Presence(id)).true_lit()
                };
                let start = m.new_optional_ivar(0, upper_bound, presence, Var::Start(id));
                alternatives.push(OperationAlternative {
                    id,
                    machine: alt.machine,
                    duration: alt.duration,
                    start,
                    presence,
                });
            }

            // build the top-level operation
            let operation = if op.alternatives.len() == 1 {
                // a single alternative, reused its variables of the operation
                let alt = alternatives.last().unwrap();
                Operation {
                    job: job_id,
                    op: op_id,
                    start: alt.start(),
                    end: alt.end(),
                }
            } else {
                // more that one alternative, create new variables for start/end
                let id = OperationId {
                    job: job_id,
                    op: op_id,
                    alt: None,
                };
                Operation {
                    job: job_id,
                    op: op_id,
                    start: m.new_optional_ivar(0, upper_bound, Lit::TRUE, Var::Start(id)).into(),
                    end: m.new_optional_ivar(0, upper_bound, Lit::TRUE, Var::Start(id)).into(),
                }
            };
            operations.push(operation);
        }
        Encoding {
            makespan,
            operations,
            alternatives,
        }
    }

    pub fn operations_ids(&self, job: u32) -> impl Iterator<Item = u32> + '_ {
        self.alternatives
            .iter()
            .filter_map(move |o| if o.id.job == job { Some(o.id.op) } else { None })
            .sorted()
            .unique()
    }

    pub fn all_operations(&self) -> impl Iterator<Item = &Operation> + '_ {
        self.operations.iter()
    }

    pub fn operation(&self, job: u32, op: u32) -> &Operation {
        self.all_operations()
            .find(move |alt| alt.job == job && alt.op == op)
            .unwrap()
    }

    pub fn alternatives(&self, job: u32, op: u32) -> impl Iterator<Item = &OperationAlternative> + '_ {
        self.alternatives
            .iter()
            .filter(move |alt| alt.id.job == job && alt.id.op == op)
    }

    pub fn all_alternatives(&self) -> impl Iterator<Item = &OperationAlternative> + '_ {
        self.alternatives.iter()
    }

    pub fn alternatives_on_machine(&self, machine: u32) -> impl Iterator<Item = &OperationAlternative> + '_ {
        self.all_alternatives().filter(move |a| a.machine == machine)
    }
}

<<<<<<< HEAD
pub(crate) fn encode(pb: &Problem, lower_bound: u32, upper_bound: u32) -> (Model, Encoding) {
    let lower_bound = u32_to_cst(lower_bound);
    let upper_bound = u32_to_cst(upper_bound);
=======
pub(crate) fn encode(pb: &Problem, lower_bound: u32, upper_bound: u32, use_constraints: bool) -> (Model, Encoding) {
    let lower_bound = lower_bound as i32;
    let upper_bound = upper_bound as i32;
>>>>>>> 4f67677c
    let mut m = Model::new();
    let e = Encoding::new(pb, lower_bound, upper_bound, &mut m);

    // enforce makespan after last alternative
    for oa in e.all_alternatives() {
        m.enforce(leq(oa.end(), e.makespan), [oa.presence]);
    }

    // enforce makespan after last operation and minimal duration of operation (based on alternatives)
    for o in e.all_operations() {
        m.enforce(leq(o.end, e.makespan), []);
        let min_duration = pb.operation(o.job, o.op).min_duration();
        m.enforce(leq(o.start + min_duration, o.end), []);
    }

    // make sure we have exactly one alternative per operation
    for j in pb.jobs() {
        for op in e.operations_ids(j) {
            let operation = e.operation(j, op);

            if use_constraints {
                let starts = e.alternatives(j, op).map(|alt| alt.start()).collect_vec();
                m.enforce(alternative(operation.start, starts), []);
                let ends = e.alternatives(j, op).map(|alt| alt.end()).collect_vec();
                m.enforce(alternative(operation.end, ends), []);
            } else {
                // enforce that, if an alternative is present, it matches the operation
                for alt in e.alternatives(j, op) {
                    m.enforce(eq(operation.start, alt.start()), [alt.presence]);
                    m.enforce(eq(operation.end, alt.end()), [alt.presence]);
                }

                // presence literals of all alternatives
                let alts = e.alternatives(j, op).map(|a| a.presence).collect_vec();
                assert!(!alts.is_empty());
                assert!(
                    alts.len() > 1 || alts[0] == Lit::TRUE,
                    "Not a flexible problem but presence is not a tautology"
                );
                // at least one alternative must be present
                m.enforce(or(alts.as_slice()), []);
                // all alternatives are mutually exclusive
                for (i, l1) in alts.iter().copied().enumerate() {
                    for &l2 in &alts[i + 1..] {
                        m.enforce(or([!l1, !l2]), []);
                    }
                }
            }
        }
    }

    // for each machine, impose that any two alternatives do not overlap
    for machine in 0..(pb.num_machines) {
        let alts = e.alternatives_on_machine(machine).collect_vec();
        for (i, alt1) in alts.iter().enumerate() {
            for alt2 in &alts[i + 1..] {
                // variable that is true if alt1 comes first and false otherwise.
                // in any case, setting a value to it enforces that the two tasks do not overlap
                let scope = m.get_conjunctive_scope(&[alt1.presence, alt2.presence]);
                let prec = m.new_optional_bvar(scope, Var::Prec(alt1.id, alt2.id));

                m.bind(leq(alt1.end(), alt2.start), prec.true_lit());
                m.bind(leq(alt2.end(), alt1.start), prec.false_lit());
            }
        }

        if use_constraints {
            // variable that is bound to the start of first task executing on the machine
            let start_first = m.new_ivar(0, upper_bound, Var::Intermediate);
            let mut starts = alts.iter().map(|a| a.start).collect_vec();
            starts.push(e.makespan); // add the makespan as a fallback in case there are no tasks on this machine
            m.enforce(EqMin::new(start_first, starts), []);

            // variable bound to the end of the latest task executing on the machine
            let end_last = m.new_ivar(0, upper_bound, Var::Intermediate);
            let mut ends = alts.iter().map(|a| a.end()).collect_vec();
            ends.push(start_first.into()); // add the start (=makespan) as fallback if not tasks are scheduled on this machine
            m.enforce(EqMax::new(end_last, ends), []);
            m.enforce(leq(end_last, e.makespan), []);

            // sum of the duration of all tasks executing on the machine
            let mut dur_sum = LinearSum::zero();
            for alt in &alts {
                // TODO: this is currently a workaound a missing API
                if alt.presence.variable() != VarRef::ZERO {
                    let i_prez = IVar::new(alt.presence.variable());
                    // assumes that i_prez is a 0-1 variable where 1 indicates presence
                    dur_sum += i_prez * alt.duration;
                } else {
                    assert_eq!(alt.presence, Lit::TRUE);
                    dur_sum += alt.duration;
                }
            }

            m.enforce((dur_sum + start_first).leq(end_last), []);
            // m.enforce(dur_sum.leq(e.makespan), []); // weaker version does not require the intermediate variables
        }
    }
    match pb.kind {
        ProblemKind::JobShop | ProblemKind::FlexibleShop => {
            // enforce total order between tasks of the same job
            for j in pb.jobs() {
                let ops = e.operations_ids(j).collect_vec();
                for i in 1..ops.len() {
                    let op1 = ops[i - 1];
                    let op2 = ops[i];

                    let o1 = e.operation(j, op1);
                    let o2 = e.operation(j, op2);
                    m.enforce(leq(o1.end, o2.start), [])
                }
            }
        }
        ProblemKind::OpenShop => {
            // enforce non-overlapping between tasks of the same job
            for j in pb.jobs() {
                let ops = e.operations_ids(j).collect_vec();
                for (i, op1) in ops.iter().copied().enumerate() {
                    for &op2 in &ops[i + 1..] {
                        for alt1 in e.alternatives(j, op1) {
                            for alt2 in e.alternatives(j, op2) {
                                // variable that is true if alt1 comes first and false otherwise.
                                // in any case, setting a value to it enforces that the two tasks do not overlap
                                let scope = m.get_conjunctive_scope(&[alt1.presence, alt2.presence]);
                                let prec = m.new_optional_bvar(scope, Var::Prec(alt1.id, alt2.id));

                                m.bind(leq(alt1.end(), alt2.start), prec.true_lit());
                                m.bind(leq(alt2.end(), alt1.start), prec.false_lit());
                            }
                        }
                    }
                }
            }
        }
    }

    (m, e)
}<|MERGE_RESOLUTION|>--- conflicted
+++ resolved
@@ -284,15 +284,9 @@
     }
 }
 
-<<<<<<< HEAD
-pub(crate) fn encode(pb: &Problem, lower_bound: u32, upper_bound: u32) -> (Model, Encoding) {
+pub(crate) fn encode(pb: &Problem, lower_bound: u32, upper_bound: u32, use_constraints: bool) -> (Model, Encoding) {
     let lower_bound = u32_to_cst(lower_bound);
     let upper_bound = u32_to_cst(upper_bound);
-=======
-pub(crate) fn encode(pb: &Problem, lower_bound: u32, upper_bound: u32, use_constraints: bool) -> (Model, Encoding) {
-    let lower_bound = lower_bound as i32;
-    let upper_bound = upper_bound as i32;
->>>>>>> 4f67677c
     let mut m = Model::new();
     let e = Encoding::new(pb, lower_bound, upper_bound, &mut m);
 
