use aries_core::state::Domains;
use aries_core::{Lit, INT_CST_MAX};
use aries_cp::Cp;
use aries_model::extensions::SavedAssignment;
use aries_model::extensions::Shaped;
use aries_model::lang::{FAtom, IAtom, SAtom, Type, Variable};
use aries_model::symbols::SymbolTable;
use aries_model::types::TypeHierarchy;
use aries_planners::encode::{encode, populate_with_task_network, CausalLinks};
use aries_planners::fmt::{format_causal_links, format_hddl_plan, format_pddl_plan};
use aries_planners::solver::Metric;
use aries_planners::solver::Strat;
use aries_planners::Solver;
use aries_planning::chronicles::analysis::hierarchical_is_non_recursive;
use aries_planning::chronicles::constraints::Constraint;
use aries_planning::chronicles::FiniteProblem;
use aries_planning::chronicles::{
    Chronicle, ChronicleInstance, ChronicleKind, ChronicleOrigin, ChronicleTemplate, Condition, Container, Ctx, Effect,
    Problem, StateFun, SubTask, VarType, TIME_SCALE,
};
use aries_stn::theory::StnTheory;
use aries_stn::theory::{StnConfig, TheoryPropagationLevel};
use aries_utils::input::Sym;
use pyo3::prelude::*;
use std::collections::HashMap;
use std::fs::File;
use std::io::Write;
use std::sync::Arc;
use std::time::Instant;

/// Top PDDL types
static TASK_TYPE: &str = "★task★";
static ABSTRACT_TASK_TYPE: &str = "★abstract_task★";
static ACTION_TYPE: &str = "★action★";
static DURATIVE_ACTION_TYPE: &str = "★durative-action★";
static METHOD_TYPE: &str = "★method★";
static PREDICATE_TYPE: &str = "★predicate★";
static OBJECT_TYPE: &str = "★object★";
static FUNCTION_TYPE: &str = "★function★";

/// Custom types
type Symbol = String;
/// It is composed of the name followed by the arguments.
/// An argument is of the form "name - type"
type Sign = Vec<Symbol>;
/// It is composed of the name followed by the arguments followed by the temporal interval.
type TempSign = Vec<String>;
/// It is composed of the name followed by the arguments followed by a value and finally the temporal interval.
type TempValSign = Vec<String>;
/// It is composed of the first element, the relation, and the second element.
type Constr = Vec<String>;
/// It is a specific type of `Constr`.
/// The format of a temporal constraint is `[label1_(start|end) + delay1, relation, label2_(start|end) + delay2]` with:
///     - timepoint1 + delay: the first timepoint of the constraint,and its delay.
///     - relation: must be one of the following "==", "<", ">", "<=", ">=".
///     - timepoint2 + delay: the second timepoint of the constraint,and its delay.
type TemporalConstraint = Vec<String>;
/// It is composed of the signature of the associated state variable followed by its value and finally the temporal interval.
type Cond = TempValSign;
/// It is composed of the signature of the associated state variable followed by its value and finally the temporal interval.
type Eff = TempValSign;

/// A python class to generate a planning problem with chronicles.
#[pyclass]
struct ChronicleProblem {
    types: Vec<(Sym, Option<Sym>)>, // Type symbol with its optional parent type symbol
    constants: HashMap<Sym, bool>,  // Map a symbol to a boolean representing if the symbol is a constant
    symbols: Vec<(Sym, Sym)>,       // Symbol with its type symbol
    symbol_table: Option<SymbolTable>,
    state_variables: Vec<StateFun>,
    context: Option<Ctx>,
    init_ch: Option<Chronicle>,
    templates: Vec<ChronicleTemplate>,
}

/// Public methods of ChronicleProblem
#[pymethods]
impl ChronicleProblem {
    /// Constructor of the class.
    #[new]
    fn new() -> Self {
        ChronicleProblem {
            types: vec![
                (TASK_TYPE.into(), None),
                (ABSTRACT_TASK_TYPE.into(), Some(TASK_TYPE.into())),
                (ACTION_TYPE.into(), Some(TASK_TYPE.into())),
                (DURATIVE_ACTION_TYPE.into(), Some(TASK_TYPE.into())),
                (METHOD_TYPE.into(), None),
                (PREDICATE_TYPE.into(), None),
                (FUNCTION_TYPE.into(), None),
                (OBJECT_TYPE.into(), None),
            ],
            constants: HashMap::new(),
            symbols: vec![],
            symbol_table: None,
            state_variables: vec![],
            context: None,
            init_ch: None,
            templates: vec![],
        }
    }

    /// Allows the user to add their own hierarchical types.
    fn add_type(&mut self, sym: Symbol, parent: Option<Symbol>) {
        if let Some(parent) = parent {
            self.types.push((sym.into(), Some(parent.into())));
        } else {
            self.types.push((sym.into(), Some(OBJECT_TYPE.into())));
        }
    }

    /// Allows the user to add the symbol of a constant with its type.
    fn add_constant_symbol(&mut self, sym: Symbol, tpe: Symbol) {
        self.symbols.push((sym.clone().into(), tpe.into()));
        self.constants.insert(sym.into(), true);
    }

    /// Allows the user to add the symbol of a predicate.
    fn add_predicate_symbol(&mut self, sym: Symbol) {
        self.symbols.push((sym.clone().into(), PREDICATE_TYPE.into()));
        self.constants.insert(sym.into(), false);
    }

    /// Allows the user to add the symbol of a function.
    fn add_function_symbol(&mut self, sym: Symbol) {
        self.symbols.push((sym.clone().into(), FUNCTION_TYPE.into()));
        self.constants.insert(sym.into(), false);
    }

    /// Allows the user to add the symbol of an action.
    fn add_action_symbol(&mut self, sym: Symbol) {
        self.symbols.push((sym.clone().into(), ACTION_TYPE.into()));
        self.constants.insert(sym.into(), false);
    }

    /// Allows the user to add the symbol of a task.
    fn add_task_symbol(&mut self, sym: Symbol) {
        self.symbols.push((sym.clone().into(), ABSTRACT_TASK_TYPE.into()));
        self.constants.insert(sym.into(), false);
    }

    /// Allows the user to add the symbol of a method.
    fn add_method_symbol(&mut self, sym: Symbol) {
        self.symbols.push((sym.clone().into(), METHOD_TYPE.into()));
        self.constants.insert(sym.into(), false);
    }

    /// Creates the symbol table used for the creation of the state variables and the context.
    /// Must be called when all symbols have been created.
    fn create_symbol_table(&mut self) {
        self.symbol_table =
            Some(SymbolTable::new(TypeHierarchy::new(self.types.to_vec()).unwrap(), self.symbols.to_vec()).unwrap());
    }

    /// Allows the user to add a predicate with its signature.
    fn add_predicate(&mut self, sign: Sign) {
        self.add_state_variable(sign, Type::Bool);
    }

    /// Allows the user to add a function with its signature.
    fn add_function(&mut self, sign: Sign) {
        self.add_state_variable(sign, Type::Int);
    }

    /// Creates the context of the problem and the initial chronicle.
    /// Must be called when all state variables (i.e. predicates and functions) have been created.
    fn create_context(&mut self) {
        self.context = Some(Ctx::new(
            Arc::new(self.symbol_table.as_ref().unwrap().clone()),
            self.state_variables.to_vec(),
        ));
        self.init_ch = Some(Chronicle {
            kind: ChronicleKind::Problem,
            presence: Lit::TRUE,
            start: self.context.as_ref().unwrap().origin(),
            end: self.context.as_ref().unwrap().horizon(),
            name: vec![],
            task: None,
            conditions: vec![],
            effects: vec![],
            constraints: vec![],
            subtasks: vec![],
            cost: None,
        });
    }

    /// Allow the user to add the initial task network goal, describing the goal.
    ///
    /// Parameters
    /// ----------
    /// - tasks : list of TempSign
    ///     - List of task temporal signatures of the initial task network.
    /// - constraints : list of TemporalConstraint
    ///     - List of temporal constraints between the tasks of the initial task network.
    fn add_goal(&mut self, tasks: Vec<TempSign>, constraints: Vec<TemporalConstraint>) {
        add_task_network(
            Container::Instance(0),
            self.init_ch.as_mut().unwrap(),
            self.context.as_mut().unwrap(),
            None,
            &mut vec![],
            tasks,
            constraints,
            "__GLOBAL_START__",
            "__GLOBAL_END__",
        );
    }

    /// Allows the user to add an initial effect, describing a part of the initial state.
    ///
    /// Parameters
    /// ----------
    /// - effect: Eff
    ///     - The initial effect to add.
    fn add_initial_effect(&mut self, mut effect: Eff) {
        let sign_end: String = effect.pop().unwrap();
        let sign_end: Vec<&str> = sign_end.split(" - ").collect::<Vec<&str>>()[0].split(" + ").collect();
        let value_end: &str = sign_end[0];
        let delay_end: i32 = sign_end[1].parse().unwrap();
        let sign_start: String = effect.pop().unwrap();
        let sign_start: Vec<&str> = sign_start.split(" - ").collect::<Vec<&str>>()[0].split(" + ").collect();
        let value_start: &str = sign_start[0];
        let delay_start: i32 = sign_start[1].parse().unwrap();
        let value: bool = effect.pop().unwrap().to_lowercase().parse().unwrap();
        let sv = satom_from_signature(self.context.as_mut().unwrap(), effect);
        let ch = self.init_ch.as_mut().unwrap();

        let start: FAtom = {
            let id_start = if value_start.len() >= 5 {
                &value_start[..5]
            } else {
                value_start
            };

            if id_start == "__s__" || id_start == "__d__" {
                ch.start
            } else if id_start == "__e__" {
                ch.end
            } else {
                panic!("unsupported start case {}", value_start)
            }
        };
        let start = FAtom::new(start.num + delay_start, start.denom);

        let end: FAtom = {
            let id_end = if value_end.len() >= 5 {
                &value_end[..5]
            } else {
                value_end
            };

            if id_end == "__e__" {
                ch.end
            } else if id_end == "__s__" || id_end == "__d__" {
                ch.start
            } else {
                panic!("unsupported end case {}", value_end)
            }
        };
        let end = FAtom::new(end.num + delay_end, end.denom);

        ch.effects.push(Effect {
            transition_start: start,
            persistence_start: end,
            state_var: sv,
            value: value.into(),
        });
    }

    /// Allows the user to add an action.
    ///
    /// Parameters
    /// ----------
    /// - action : TempSign
    ///     - Signature of the action.
    /// - constraints : list of Constr
    ///     - List of generic and temporal constraints over the variables in the signature.
    /// - conditions : list of Cond
    ///     - List of preconditions of the action.
    /// - effects : list of Eff
    ///     - List of effects of the action.
    /// - cost : integer
    ///     - Cost of the action, the solver minimize the total cost.
    fn add_action(
        &mut self,
        action: TempSign,
        constraints: Vec<Constr>,
        conditions: Vec<Cond>,
        effects: Vec<Eff>,
        cost: i32,
    ) {
        self.add_template(action, constraints, conditions, effects, None, None, None, Some(cost));
    }

    /// Allows the user to add a method.
    ///
    /// Parameters
    /// ----------
    /// - method : TempSign
    ///     - Signature of the method.
    /// - constraints : list of Constr
    ///     - List of generic and temporal constraints over the variables in the signature.
    /// - conditions : list of Cond
    ///     - List of preconditions of the template.
    /// - task : TempSign
    ///     - Signature of the task achieved by the template.
    /// - subtasks : list of TempSign
    ///     - List of the required tasks in order to achieve the `task`.
    /// - subtasks_constraints : list of TemporalConstraint
    ///     - List of temporal constraint between the subtasks.
    fn add_method(
        &mut self,
        method: TempSign,
        constraints: Vec<Constr>,
        conditions: Vec<Cond>,
        task: TempSign,
        subtasks: Vec<TempSign>,
        subtasks_constraints: Vec<TemporalConstraint>,
    ) {
        self.add_template(
            method,
            constraints,
            conditions,
            vec![],
            Some(task),
            Some(subtasks),
            Some(subtasks_constraints),
            None,
        )
    }

    /// Print data of the current problem for debug purpose.
    fn debug_fmt(&self) {
        for template in self.templates.to_vec() {
            println!("==> {:?}", template.label.unwrap());
            println!("{:#?}", template.chronicle);
        }
        println!("==> Chronicle Problem");
        println!("{:#?}", self.init_ch.as_ref().unwrap().clone());
    }

    /// Final method to call. Solve the problem defined by this instance.
    ///
    /// Parameters
    /// ----------
    /// - output_file : str
    ///     - Path to the output file where the plan will be saved.
    /// - verbose: bool
    ///     - Whether or not information must be printed in the console.
    ///
    /// Returns
    /// -------
    /// - bool
    ///     - Whether or not a solution has been found.
    fn solve(&self, output_file: &str, verbose: bool) -> bool {
        if verbose {
            self.debug_fmt();
        }
        run_problem(
            Problem {
                context: self.context.as_ref().unwrap().clone(),
                templates: self.templates.to_vec(),
                chronicles: vec![ChronicleInstance {
                    parameters: vec![],
                    origin: ChronicleOrigin::Original,
                    chronicle: self.init_ch.as_ref().unwrap().clone(),
                }],
            },
            output_file,
            verbose,
        )
    }
}

/// Private methods of ChronicleProblem.
impl ChronicleProblem {
    /// Generic method to create a state variable (i.e. predicate or function).
    ///
    /// Parameters
    /// ----------
    /// - sign : Sign
    ///     - The signature of the state variable.
    /// - return_type : Type
    ///     - The type of the state variable:
    ///         - Type::Bool for a predicate
    ///         - Type::Int for a function
    fn add_state_variable(&mut self, sign: Sign, return_type: Type) {
        let symbol_table = self.symbol_table.as_ref().unwrap();
        let sym = symbol_table.id(&sign[0]).unwrap();
        let mut tpe = vec![];
        for arg in sign.iter().skip(1) {
            // arg is of the form "value - type"
            let value_tpe: Vec<&str> = arg.split(" - ").collect();
            tpe.push(Type::Sym(symbol_table.types.id_of(value_tpe[1]).unwrap()));
        }
        tpe.push(return_type);
        self.state_variables.push(StateFun { sym, tpe });
    }

    /// Generic method to add a template (i.e. action or method).
    ///
    /// Parameters
    /// ----------
    /// - sign : Sign
    ///     - Signature of the template.
    /// - constraints : list of Constr
    ///     - List of generic and temporal constraints over the variables in the signature.
    /// - conditions : list of Cond
    ///     - List of preconditions of the template.
    /// - effects : list of Eff
    ///     - List of effects of the template.
    /// - task : Sign, optional
    ///     - Signature of the task achieved by the template.
    /// - subtasks : list of Sign, optional
    ///     - List of the required tasks in order to achieve the `task`.
    /// - subtasks_constraints : list of TemporalConstraint, optional
    ///     - List of temporal constraint between the subtasks.
    /// - cost : integer, optional
    ///     - Cost of the chronicle, the solver minimize the total cost.
    #[allow(clippy::too_many_arguments)] // this function has too many arguments (9/7)
    fn add_template(
        &mut self,
        mut sign: TempSign,
        constraints: Vec<Constr>,
        conditions: Vec<Cond>,
        effects: Vec<Eff>,
        task: Option<Sign>,
        subtasks: Option<Vec<TempSign>>,
        subtasks_constraints: Option<Vec<TemporalConstraint>>,
        cost: Option<i32>,
    ) {
        let context = self.context.as_mut().unwrap();
        let kind = if task.is_none() {
            ChronicleKind::Action
        } else {
            ChronicleKind::Method
        };
        let c = Container::Template(self.templates.len());
        let mut params: Vec<Variable> = vec![];
        let mut args: HashMap<&str, SAtom> = HashMap::new();

        // Presence
        let prez = context.model.new_bvar(c / VarType::Presence);
        params.push(prez.into());
        let prez = prez.true_lit();

        // Start & End from signature
        let ch_sign_end: String = sign.pop().unwrap();
        let ch_sign_end: Vec<&str> = ch_sign_end.split(" - ").collect::<Vec<&str>>()[0]
            .split(" + ")
            .collect();
        let ch_value_end: &str = ch_sign_end[0];
        let ch_delay_end: i32 = ch_sign_end[1].parse().unwrap();
        let ch_sign_start: String = sign.pop().unwrap();
        let ch_sign_start: Vec<&str> = ch_sign_start.split(" - ").collect::<Vec<&str>>()[0]
            .split(" + ")
            .collect();
        let ch_value_start: &str = ch_sign_start[0];
        let ch_delay_start: i32 = ch_sign_start[1].parse().unwrap();

        // Start & End of chronicle
<<<<<<< HEAD
        let start = context
            .model
            .new_optional_fvar(0, INT_CST_MAX, TIME_SCALE, prez, c / VarType::ChronicleStart);
        params.push(start.into());
        let start = FAtom::from(start);
        let start = FAtom::new(start.num + ch_delay_start, start.denom);

        let end: FAtom = if kind == ChronicleKind::Action && (ch_value_start == ch_value_end) {
            start + FAtom::EPSILON
=======
        let start = if let Some(start) = self.timepoints.get(ch_value_start) {
            FAtom::new(start.num + ch_delay_start, start.denom)
>>>>>>> c6744aed
        } else {
            let start = context
                .model
                .new_optional_fvar(0, INT_CST_MAX, TIME_SCALE, prez, c / VarType::ChronicleStart);
            params.push(start.into());
            let start = FAtom::from(start);
            self.timepoints.insert(ch_value_start.to_string(), start);
            start
        };

        let end: FAtom = if let Some(end) = self.timepoints.get(ch_value_end) {
            FAtom::new(end.num + ch_delay_end, end.denom)
        } else {
            let end = if kind == ChronicleKind::Action && (ch_value_start == ch_value_end) {
                start + FAtom::EPSILON
            } else {
                let end = context
                    .model
                    .new_optional_fvar(0, INT_CST_MAX, TIME_SCALE, prez, c / VarType::ChronicleEnd);
                params.push(end.into());
                end.into()
            };
            self.timepoints.insert(ch_value_end.to_string(), end);
            end
        };
<<<<<<< HEAD
        let end = FAtom::new(end.num + ch_delay_end, end.denom);
=======
>>>>>>> c6744aed

        // Name & Parameters
        let mut name: Vec<SAtom> = vec![context
            .typed_sym(context.model.get_symbol_table().id(&sign[0]).unwrap())
            .into()];
        for arg in sign.iter().skip(1) {
            let sign_arg: Vec<&str> = arg.split(" - ").collect();
            let value_arg: &str = sign_arg[0];
            let type_arg: &str = sign_arg[1];
            let is_constant: bool = *self.constants.get(value_arg).unwrap_or(&false);
            if is_constant {
                let argument = context.typed_sym(context.model.get_symbol_table().id(value_arg).unwrap());
                args.insert(value_arg, argument.into());
                name.push(argument.into());
            } else {
                let var_type = context.model.get_symbol_table().types.id_of(type_arg).unwrap();
                let argument = context
                    .model
                    .new_optional_sym_var(var_type, prez, c / VarType::Parameter);
                args.insert(value_arg, argument.into());
                params.push(argument.into());
                name.push(argument.into());
            }
        }

        // Task
        let task: Vec<SAtom> = if let Some(task) = task {
            let mut tn: Vec<SAtom> = vec![context
                .typed_sym(context.model.get_symbol_table().id(&task[0]).unwrap())
                .into()];
            for arg in task.iter().skip(1) {
                let value_arg = arg.split(" - ").collect::<Vec<&str>>()[0];
                tn.push(*args.get(value_arg).unwrap());
            }
            tn
        } else {
            name.clone()
        };

        // Chronicle
        let mut ch = Chronicle {
            kind,
            presence: prez,
            start,
            end,
            name: name.clone(),
            task: Some(task),
            conditions: vec![],
            effects: vec![],
            constraints: vec![],
            subtasks: vec![],
            cost,
        };

        // Effect
        for mut effect in effects {
            let sign_end: String = effect.pop().unwrap();
            let sign_end: Vec<&str> = sign_end.split(" - ").collect::<Vec<&str>>()[0].split(" + ").collect();
            let value_end: &str = sign_end[0];
            let delay_end: i32 = sign_end[1].parse().unwrap();
            let sign_start: String = effect.pop().unwrap();
            let sign_start: Vec<&str> = sign_start.split(" - ").collect::<Vec<&str>>()[0].split(" + ").collect();
            let value_start: &str = sign_start[0];
            let delay_start: i32 = sign_start[1].parse().unwrap();
            let value: bool = effect.pop().unwrap().to_lowercase().parse().unwrap();

            let mut sv: Vec<SAtom> = vec![context
                .typed_sym(context.model.get_symbol_table().id(&effect[0]).unwrap())
                .into()];
            for arg in effect.iter().skip(1) {
                let value_arg = arg.split(" - ").collect::<Vec<&str>>()[0];
                sv.push(*args.get(value_arg).unwrap());
            }

            let start = {
                let id_start = if value_start.len() >= 5 {
                    &value_start[..5]
                } else {
                    value_start
                };
                if id_start == "__s__" || id_start == "__d__" || value_start == ch_value_start {
                    ch.start
                } else if id_start == "__e__" || value_start == ch_value_end {
                    ch.end
                } else {
                    panic!("unsupported start case: {}", value_start);
                }
            };
            let start = FAtom::new(start.num + delay_start, start.denom);

            let end = {
                let id_end = if value_end.len() >= 5 {
                    &value_end[..5]
                } else {
                    value_end
                };

                if id_end == "__e__" || id_end == "__d__" || value_end == ch_value_end {
                    ch.end
                } else if id_end == "__s__" || value_end == ch_value_start {
                    ch.start + FAtom::EPSILON
                } else {
                    panic!("unsupported end case: {}", value_end);
                }
            };
            let end = FAtom::new(end.num + delay_end, end.denom);

            ch.effects.push(Effect {
                transition_start: start,
                persistence_start: end,
                state_var: sv,
                value: value.into(),
            });
        }

        // Conditions
        for mut condition in conditions {
            let sign_end: String = condition.pop().unwrap();
            let sign_end: Vec<&str> = sign_end.split(" - ").collect::<Vec<&str>>()[0].split(" + ").collect();
            let value_end: &str = sign_end[0];
            let delay_end: i32 = sign_end[1].parse().unwrap();
            let sign_start: String = condition.pop().unwrap();
            let sign_start: Vec<&str> = sign_start.split(" - ").collect::<Vec<&str>>()[0].split(" + ").collect();
            let value_start: &str = sign_start[0];
            let delay_start: i32 = sign_start[1].parse().unwrap();
            let value: bool = condition.pop().unwrap().to_lowercase().parse().unwrap();

            let mut sv: Vec<SAtom> = vec![context
                .typed_sym(context.model.get_symbol_table().id(&condition[0]).unwrap())
                .into()];
            for arg in condition.iter().skip(1) {
                let value_arg = arg.split(" - ").collect::<Vec<&str>>()[0];
                sv.push(*args.get(value_arg).unwrap());
            }

            let has_effect_on_same_state_variable = ch
                .effects
                .iter()
                .map(|e| e.state_var.as_slice())
                .any(|x| x == sv.as_slice());

            let start = {
                let id_start = if value_start.len() >= 5 {
                    &value_start[..5]
                } else {
                    value_start
                };
                if id_start == "__s__" || id_start == "__d__" || value_start == ch_value_start {
                    ch.start
                } else if id_start == "__e__" || value_start == ch_value_end {
                    ch.end
                } else {
                    panic!("unsupported start case: {}", value_start);
                }
            };
            let start = FAtom::new(start.num + delay_start, start.denom);

            let end = {
                let id_end = if value_end.len() >= 5 {
                    &value_end[..5]
                } else {
                    value_end
                };

                if id_end == "__e__" || value_end == ch_value_end {
                    ch.end
                } else if id_end == "__s__" || value_end == ch_value_start {
                    ch.start
                } else if id_end == "__d__" {
                    if kind == ChronicleKind::Method || has_effect_on_same_state_variable {
                        ch.start
                    } else {
                        ch.end
                    }
                } else {
                    panic!("unsupported end case: {}", value_end);
                }
            };
            let end = FAtom::new(end.num + delay_end, end.denom);

            ch.conditions.push(Condition {
                start,
                end,
                state_var: sv,
                value: value.into(),
            });
        }

        // Constraints
        for constraint in constraints {
            let left_value: Vec<&str> = constraint[0].split(" - ").collect();
            let left_type: &str = left_value[1];
            let left_value: &str = left_value[0];
            let right_value: Vec<&str> = constraint[2].split(" - ").collect();
            let right_type: &str = right_value[1];
            let right_value: &str = right_value[0];
            let relation: &str = &constraint[1];

            if left_type != right_type {
                panic!(
                    "cannot create a constraint between different types: {} and {}",
                    left_type, right_type
                );
            }

            let constr: Constraint = if left_type == "__timepoint__" {
                let left_var: Vec<&str> = left_value.split(" + ").collect();
                let left_delay: i32 = left_var[1].parse().unwrap();

                let left_value = {
                    let id_left = if left_var[0].len() >= 5 {
                        &left_var[0][..5]
                    } else {
                        left_var[0]
                    };

                    if id_left == "__s__" || left_var[0] == ch_value_start {
                        ch.start
                    } else if id_left == "__e__" || left_var[0] == ch_value_end {
                        ch.end
                    } else if left_var[0] == "0" {
                        FAtom::new(IAtom::ZERO, TIME_SCALE)
                    } else {
                        panic!("unsupported left case: {}", left_var[0]);
                    }
                };
                let left_value: FAtom = FAtom::new(left_value.num + left_delay, left_value.denom);

                let right_var: Vec<&str> = right_value.split(" + ").collect();
                let right_delay: i32 = right_var[1].parse().unwrap();
                let right_value = {
                    let id_right = if right_var[0].len() >= 5 {
                        &right_var[0][..5]
                    } else {
                        right_var[0]
                    };
                    if id_right == "__s__" || right_var[0] == ch_value_start {
                        ch.start
                    } else if id_right == "__e__" || right_var[0] == ch_value_end {
                        ch.end
                    } else if right_var[0] == "0" {
                        FAtom::new(IAtom::ZERO, TIME_SCALE)
                    } else {
                        panic!("unsupported right case: {}", right_var[0]);
                    }
                };
                let right_value: FAtom = FAtom::new(right_value.num + right_delay, right_value.denom);

                if relation == "==" {
                    Constraint::eq(left_value, right_value)
                } else if relation == "!=" {
                    Constraint::neq(left_value, right_value)
                } else if relation == "<" {
                    Constraint::lt(left_value, right_value)
                } else if relation == ">" {
                    Constraint::lt(right_value, left_value)
                } else if relation == "<=" {
                    Constraint::lt(left_value, right_value + FAtom::EPSILON)
                } else if relation == ">=" {
                    Constraint::lt(right_value, left_value + FAtom::EPSILON)
                } else {
                    panic!("unknown relation {}", relation);
                }
            } else {
                let left_var: SAtom = *args.get(left_value).unwrap();
                let right_var: SAtom = *args.get(right_value).unwrap();

                if relation == "==" {
                    Constraint::eq(left_var, right_var)
                } else if relation == "!=" {
                    Constraint::neq(left_var, right_var)
                } else {
                    panic!("unsupported relation {} for no timepoints", relation);
                }
            };

            ch.constraints.push(constr);
        }

        // Subtasks
        if let Some(subtasks) = subtasks {
            if let Some(subtasks_constraints) = subtasks_constraints {
                add_task_network(
                    c,
                    &mut ch,
                    context,
                    Some(args),
                    &mut params,
                    subtasks,
                    subtasks_constraints,
                    ch_value_start,
                    ch_value_end,
                );
            }
        }

        // Creation
        self.templates.push(ChronicleTemplate {
            label: Some(sign[0].clone()),
            parameters: params,
            chronicle: ch,
        });
    }
}

/// Add a new task network with constraints to the given chronicle.
///
/// Parameters
/// ----------
/// - c : Container
///     - Container used for the subtasks creations.
/// - ch : Chronicle
///     - Chronicle where the task network will be added.
/// - context : Ctx
///     - The context of the problem.
/// - args: HashMap<&str, SAtom>, optional
///     - Mapping of an argument value with its associated SAtom.
/// - tasks : list of TempSign
///     - List of task temporal signatures of the task network.
/// - constraints : list of temporal constraints
///     - List of temporal constraints between the tasks of the task network.
/// - ch_value_start / ch_value_end:
///     - Names of the start/end timepoints of the containing chronicle.
#[allow(clippy::too_many_arguments)] // this function has too many arguments (8/7)
fn add_task_network(
    c: Container,
    ch: &mut Chronicle,
    context: &mut Ctx,
    args: Option<HashMap<&str, SAtom>>,
    params: &mut Vec<Variable>,
    tasks: Vec<TempSign>,
    constraints: Vec<TemporalConstraint>,
    ch_value_start: &str,
    ch_value_end: &str,
) {
    let mut task_starts: HashMap<String, FAtom> = HashMap::new();
    let mut task_ends: HashMap<String, FAtom> = HashMap::new();

    for mut task in tasks {
        // TODO Antoine: Uncomment
        // let equality_constraint: bool;
        // {
        //     let name = task.first().unwrap();
        //     equality_constraint = name.contains("impl") || name.contains("primitive");
        // }
        let end = task.pop().unwrap();
        let end_split = end.split(" - ").collect::<Vec<&str>>();
        let end_type = end_split[1];
        let end_value = end_split[0].split(" + ").collect::<Vec<&str>>()[0];
        let end = format!("{} - {}", end_value, end_type);
        let start = task.pop().unwrap();
        let start_split = start.split(" - ").collect::<Vec<&str>>();
        let start_type = start_split[1];
        let start_value = start_split[0].split(" + ").collect::<Vec<&str>>()[0];
        let start = format!("{} - {}", start_value, start_type);
        let tn = if let Some(args) = args.clone() {
            let mut tn = vec![context
                .typed_sym(context.model.get_symbol_table().id(&task[0]).unwrap())
                .into()];
            for arg in task.iter().skip(1) {
                let value_arg = arg.split(" - ").collect::<Vec<&str>>()[0];
                tn.push(*args.get(value_arg).unwrap());
            }
            tn
        } else {
            satom_from_signature(context, task)
        };
        let prez = ch.presence;
<<<<<<< HEAD

        let start_tp = if start_value == ch_value_start {
            ch.start
        } else {
            // TODO: many naming patterns are ignored
            let start = context
                .model
                .new_optional_fvar(0, INT_CST_MAX, TIME_SCALE, prez, c / VarType::TaskStart);
            params.push(start.into());
            start.into()
        };
        let end_tp = if end_value == ch_value_end {
            ch.end
        } else {
            // TODO: many naming patterns are ignored
            let end = context
                .model
                .new_optional_fvar(0, INT_CST_MAX, TIME_SCALE, prez, c / VarType::TaskEnd);

            params.push(end.into());
            end.into()
        };

        task_starts.insert(start, start_tp);
        task_ends.insert(end, end_tp);

        ch.subtasks.push(SubTask {
            id: None,
            start: start_tp,
            end: end_tp,
            task_name: tn,
        });
=======
        let st = create_subtask(context, c, prez, params, tn, timepoints, start_value, end_value);
        task_ends.insert(end, st.end);
        task_starts.insert(start, st.start);

        // TODO Antoine: Uncomment
        // Force the task to be equal to its parent
        // if equality_constraint {
        //     ch.constraints.push(Constraint::eq(ch.start, st.start));
        //     ch.constraints.push(Constraint::eq(st.end, ch.end));
        // }

        // Force the task to be in its parent
        // ch.constraints.push(Constraint::lt(ch.start, st.start + FAtom::EPSILON)); // <=
        // ch.constraints.push(Constraint::lt(st.end, ch.end + FAtom::EPSILON)); // <=

        // Set the subtask
        ch.subtasks.push(st);
>>>>>>> c6744aed
    }

    for constraint in constraints {
        let first = &constraint[0];
        let first_split = first.split(" - ").collect::<Vec<&str>>();
        let first_type = first_split[1];
        let first_value = first_split[0].split(" + ").collect::<Vec<&str>>()[0];
        let first = format!("{} - {}", first_value, first_type);
        let first_delay: i32 = first_split[0].split(" + ").collect::<Vec<&str>>()[1].parse().unwrap();
        let second = &constraint[2];
        let second_split = second.split(" - ").collect::<Vec<&str>>();
        let second_type = second_split[1];
        let second_value = second_split[0].split(" + ").collect::<Vec<&str>>()[0];
        let second = format!("{} - {}", second_value, second_type);
        let second_delay: i32 = second_split[0].split(" + ").collect::<Vec<&str>>()[1].parse().unwrap();
        let relation = &constraint[1];

        let default_atom: FAtom = FAtom::new(IAtom::ZERO, TIME_SCALE);
        let first_atom: FAtom = *task_starts
            .get(&first)
            .unwrap_or_else(|| task_ends.get(&first).unwrap_or(&default_atom));
        let first_atom: FAtom = FAtom::new(first_atom.num + first_delay, first_atom.denom);
        let second_atom: FAtom = *task_starts
            .get(&second)
            .unwrap_or_else(|| task_ends.get(&second).unwrap_or(&default_atom));
        let second_atom: FAtom = FAtom::new(second_atom.num + second_delay, second_atom.denom);

        let new_constraint = if relation == "==" {
            Constraint::eq(first_atom, second_atom)
        } else if relation == "!=" {
            Constraint::neq(first_atom, second_atom)
        } else if relation == "<" {
            Constraint::lt(first_atom, second_atom)
        } else if relation == ">" {
            Constraint::lt(second_atom, first_atom)
        } else if relation == "<=" {
            Constraint::lt(first_atom, second_atom + FAtom::EPSILON)
        } else if relation == ">=" {
            Constraint::lt(second_atom, first_atom + FAtom::EPSILON)
        } else {
            panic!("unknown relation {}", relation);
        };

        ch.constraints.push(new_constraint);
    }
}

<<<<<<< HEAD
=======
/// Creates a subtask for the problem.
///
/// Parameters
/// ----------
/// - context : Ctx
///     - The context of the problem.
/// - c : Container
///     - Container used for the subtasks creations.
/// - pres : Lit
///     - Whether or not the subtask is part of the solution.
/// - params : list of Variable, optional
///     - Variables with which the solver will be able to interact.
/// - task_name : list of SAtom
///     - The task to create with its name and its arguments.
///       Typically the return of `satom_from_signature()`.
fn create_subtask(
    context: &mut Ctx,
    c: Container,
    prez: Lit,
    params: &mut Vec<Variable>,
    task_name: Vec<SAtom>,
    timepoints: &mut HashMap<String, FAtom>,
    start_value: &str,
    end_value: &str,
) -> SubTask {
    let start = if let Some(start) = timepoints.get(start_value) {
        *start
    } else {
        let start = context
            .model
            .new_optional_fvar(0, INT_CST_MAX, TIME_SCALE, prez, c / VarType::TaskStart);
        if !params.is_empty() {
            params.push(start.into());
        }
        start.into()
    };
    let end = if let Some(end) = timepoints.get(end_value) {
        *end
    } else {
        let end = context
            .model
            .new_optional_fvar(0, INT_CST_MAX, TIME_SCALE, prez, c / VarType::TaskEnd);
        if !params.is_empty() {
            params.push(end.into());
        }
        end.into()
    };
    SubTask {
        id: None,
        start,
        end,
        task_name,
    }
}

>>>>>>> c6744aed
/// Find the `SAtom` in the context, corresponding to the given signature.
fn satom_from_signature(context: &mut Ctx, signature: Sign) -> Vec<SAtom> {
    let mut sv: Vec<SAtom> = vec![];
    for arg in signature {
        let arg_value = arg.split(" - ").collect::<Vec<&str>>()[0];
        sv.push(
            context
                .typed_sym(context.model.get_symbol_table().id(arg_value).unwrap())
                .into(),
        );
    }
    sv
}

/// A python module to generate a planning problem with chronicles.
#[pymodule]
fn chronicles(_py: Python, m: &PyModule) -> PyResult<()> {
    m.add_class::<ChronicleProblem>()?;

    Ok(())
}

macro_rules! printlnv {
    ($v: expr, $($arg:tt)*) => {
        if $v == true {
            println!($($arg)*);
        }
    };
}

//region Solver
/// This part is mainly a copy of `aries/planners/src/bin/lcp.rs`
fn run_problem(problem: Problem, output_file: &str, verbose: bool) -> bool {
    let max_depth = u32::MAX;
    let min_depth = if hierarchical_is_non_recursive(&problem) {
        max_depth
    } else {
        0
    };

    let optimize = Metric::ActionCosts;
    let resolved;

    let result = solve(problem, min_depth, max_depth, optimize, verbose);
    if let Some((finite_problem, cost, assignment, causal_links)) = result {
        resolved = true;
        let plan_out = format_plan(&finite_problem, cost, &assignment, &causal_links);
        printlnv!(verbose, "{}", plan_out);

        // Write the output to a file
        let mut file = File::create(output_file).unwrap();
        file.write_all(plan_out.as_bytes()).unwrap();
    } else {
        resolved = false;
        printlnv!(verbose, "\nNo plan found");
    }

    resolved
}

fn format_plan(problem: &FiniteProblem, cost: i32, plan: &Arc<Domains>, causal_links: &CausalLinks) -> String {
    format!(
        "\n**** Causal links ****\n\n\
            {}\n\n\
            **** Decomposition ****\n\n\
            {}\n\n\
            **** Plan ****\n\n\
            {}\n\n\
            **** Cost ****\n\n\
            {}",
        format_causal_links(problem, plan, causal_links).unwrap(),
        format_hddl_plan(problem, plan).unwrap(),
        format_pddl_plan(problem, plan).unwrap(),
        cost,
    )
}

fn solve(
    mut base_problem: Problem,
    min_depth: u32,
    max_depth: u32,
    metric: Metric,
    verbose: bool,
) -> Option<(FiniteProblem, i32, Arc<Domains>, CausalLinks)> {
    printlnv!(verbose, "===== Preprocessing ======");
    aries_planning::chronicles::preprocessing::preprocess(&mut base_problem);
    printlnv!(verbose, "==========================");

    let start = Instant::now();
    for depth in min_depth..=max_depth {
        let mut pb = FiniteProblem {
            model: base_problem.context.model.clone(),
            origin: base_problem.context.origin(),
            horizon: base_problem.context.horizon(),
            chronicles: base_problem.chronicles.clone(),
            tables: base_problem.context.tables.clone(),
        };
        let depth_string = if depth == u32::MAX {
            "∞".to_string()
        } else {
            depth.to_string()
        };
        printlnv!(verbose, "{} Solving with {} actions", depth_string, depth_string);
        populate_with_task_network(&mut pb, &base_problem, depth).unwrap();
        printlnv!(verbose, "  [{:.3}s] Populated", start.elapsed().as_secs_f32());
        let result = solve_finite_problem(&pb, metric, verbose);
        printlnv!(verbose, "  [{:.3}s] Solved", start.elapsed().as_secs_f32());

        if let Some((cost, solution, causal_links)) = result {
            // we got a valid assignment, return the corresponding plan
            return Some((pb, cost, solution, causal_links));
        }
    }
    None
}

const HTN_DEFAULT_STRATEGIES: [Strat; 2] = [Strat::Activity, Strat::Forward];

pub fn init_solver(pb: &FiniteProblem, metric: Metric) -> (Box<Solver>, Option<IAtom>, CausalLinks) {
    let (model, metric, causal_links) = encode(pb, Some(metric)).expect("Failed to encode the problem"); // TODO: report error
    let stn_config = StnConfig {
        theory_propagation: TheoryPropagationLevel::Full,
        ..Default::default()
    };

    let mut solver = Box::new(aries_solver::solver::Solver::new(model));
    solver.add_theory(|tok| StnTheory::new(tok, stn_config));
    solver.add_theory(Cp::new);
    (solver, metric, causal_links)
}

fn solve_finite_problem(
    pb: &FiniteProblem,
    metric: Metric,
    verbose: bool,
) -> Option<(i32, std::sync::Arc<SavedAssignment>, CausalLinks)> {
    let (solver, metric, causal_links) = init_solver(pb, metric);

    // select the set of strategies, based on user-input or hard-coded defaults.
    let strats: &[Strat] = &HTN_DEFAULT_STRATEGIES;
    let mut solver =
        aries_solver::parallel_solver::ParSolver::new(solver, strats.len(), |id, s| strats[id].adapt_solver(s, pb));

    let solution = solver.minimize(metric.unwrap()).unwrap();

    if let Some((cost, plan)) = solution {
        if verbose {
            solver.print_stats();
        }
        Some((cost, plan, causal_links))
    } else {
        None
    }
}
//endregion<|MERGE_RESOLUTION|>--- conflicted
+++ resolved
@@ -459,7 +459,6 @@
         let ch_delay_start: i32 = ch_sign_start[1].parse().unwrap();
 
         // Start & End of chronicle
-<<<<<<< HEAD
         let start = context
             .model
             .new_optional_fvar(0, INT_CST_MAX, TIME_SCALE, prez, c / VarType::ChronicleStart);
@@ -469,39 +468,14 @@
 
         let end: FAtom = if kind == ChronicleKind::Action && (ch_value_start == ch_value_end) {
             start + FAtom::EPSILON
-=======
-        let start = if let Some(start) = self.timepoints.get(ch_value_start) {
-            FAtom::new(start.num + ch_delay_start, start.denom)
->>>>>>> c6744aed
         } else {
-            let start = context
+            let end = context
                 .model
-                .new_optional_fvar(0, INT_CST_MAX, TIME_SCALE, prez, c / VarType::ChronicleStart);
-            params.push(start.into());
-            let start = FAtom::from(start);
-            self.timepoints.insert(ch_value_start.to_string(), start);
-            start
-        };
-
-        let end: FAtom = if let Some(end) = self.timepoints.get(ch_value_end) {
-            FAtom::new(end.num + ch_delay_end, end.denom)
-        } else {
-            let end = if kind == ChronicleKind::Action && (ch_value_start == ch_value_end) {
-                start + FAtom::EPSILON
-            } else {
-                let end = context
-                    .model
-                    .new_optional_fvar(0, INT_CST_MAX, TIME_SCALE, prez, c / VarType::ChronicleEnd);
-                params.push(end.into());
-                end.into()
-            };
-            self.timepoints.insert(ch_value_end.to_string(), end);
-            end
-        };
-<<<<<<< HEAD
+                .new_optional_fvar(0, INT_CST_MAX, TIME_SCALE, prez, c / VarType::ChronicleEnd);
+            params.push(end.into());
+            end.into()
+        };
         let end = FAtom::new(end.num + ch_delay_end, end.denom);
-=======
->>>>>>> c6744aed
 
         // Name & Parameters
         let mut name: Vec<SAtom> = vec![context
@@ -841,12 +815,6 @@
     let mut task_ends: HashMap<String, FAtom> = HashMap::new();
 
     for mut task in tasks {
-        // TODO Antoine: Uncomment
-        // let equality_constraint: bool;
-        // {
-        //     let name = task.first().unwrap();
-        //     equality_constraint = name.contains("impl") || name.contains("primitive");
-        // }
         let end = task.pop().unwrap();
         let end_split = end.split(" - ").collect::<Vec<&str>>();
         let end_type = end_split[1];
@@ -870,7 +838,6 @@
             satom_from_signature(context, task)
         };
         let prez = ch.presence;
-<<<<<<< HEAD
 
         let start_tp = if start_value == ch_value_start {
             ch.start
@@ -903,25 +870,6 @@
             end: end_tp,
             task_name: tn,
         });
-=======
-        let st = create_subtask(context, c, prez, params, tn, timepoints, start_value, end_value);
-        task_ends.insert(end, st.end);
-        task_starts.insert(start, st.start);
-
-        // TODO Antoine: Uncomment
-        // Force the task to be equal to its parent
-        // if equality_constraint {
-        //     ch.constraints.push(Constraint::eq(ch.start, st.start));
-        //     ch.constraints.push(Constraint::eq(st.end, ch.end));
-        // }
-
-        // Force the task to be in its parent
-        // ch.constraints.push(Constraint::lt(ch.start, st.start + FAtom::EPSILON)); // <=
-        // ch.constraints.push(Constraint::lt(st.end, ch.end + FAtom::EPSILON)); // <=
-
-        // Set the subtask
-        ch.subtasks.push(st);
->>>>>>> c6744aed
     }
 
     for constraint in constraints {
@@ -969,64 +917,6 @@
     }
 }
 
-<<<<<<< HEAD
-=======
-/// Creates a subtask for the problem.
-///
-/// Parameters
-/// ----------
-/// - context : Ctx
-///     - The context of the problem.
-/// - c : Container
-///     - Container used for the subtasks creations.
-/// - pres : Lit
-///     - Whether or not the subtask is part of the solution.
-/// - params : list of Variable, optional
-///     - Variables with which the solver will be able to interact.
-/// - task_name : list of SAtom
-///     - The task to create with its name and its arguments.
-///       Typically the return of `satom_from_signature()`.
-fn create_subtask(
-    context: &mut Ctx,
-    c: Container,
-    prez: Lit,
-    params: &mut Vec<Variable>,
-    task_name: Vec<SAtom>,
-    timepoints: &mut HashMap<String, FAtom>,
-    start_value: &str,
-    end_value: &str,
-) -> SubTask {
-    let start = if let Some(start) = timepoints.get(start_value) {
-        *start
-    } else {
-        let start = context
-            .model
-            .new_optional_fvar(0, INT_CST_MAX, TIME_SCALE, prez, c / VarType::TaskStart);
-        if !params.is_empty() {
-            params.push(start.into());
-        }
-        start.into()
-    };
-    let end = if let Some(end) = timepoints.get(end_value) {
-        *end
-    } else {
-        let end = context
-            .model
-            .new_optional_fvar(0, INT_CST_MAX, TIME_SCALE, prez, c / VarType::TaskEnd);
-        if !params.is_empty() {
-            params.push(end.into());
-        }
-        end.into()
-    };
-    SubTask {
-        id: None,
-        start,
-        end,
-        task_name,
-    }
-}
-
->>>>>>> c6744aed
 /// Find the `SAtom` in the context, corresponding to the given signature.
 fn satom_from_signature(context: &mut Ctx, signature: Sign) -> Vec<SAtom> {
     let mut sv: Vec<SAtom> = vec![];
