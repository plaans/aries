use crate::{
    models::{env::Env, value::Value},
    traits::{durative::Durative, interpreter::Interpreter, typeable::Typeable},
};

use anyhow::{bail, ensure, Context, Result};

/* ========================================================================== */
/*                                 Procedures                                 */
/* ========================================================================== */

pub type Procedure<E> = fn(&Env<E>, Vec<E>) -> Result<Value>;

pub fn and<E: Interpreter>(env: &Env<E>, args: Vec<E>) -> Result<Value> {
<<<<<<< HEAD
    args.iter().try_fold(true.into(), |b, a| b & a.eval(env)?)
}

pub fn or<E: Interpreter>(env: &Env<E>, args: Vec<E>) -> Result<Value> {
    args.iter().try_fold(false.into(), |b, a| b | a.eval(env)?)
=======
    args.iter().try_fold(true.into(), |r, a| r & a.eval(env)?)
}

pub fn or<E: Interpreter>(env: &Env<E>, args: Vec<E>) -> Result<Value> {
    args.iter().try_fold(false.into(), |r, a| r | a.eval(env)?)
>>>>>>> fa163db2
}

pub fn not<E: Interpreter>(env: &Env<E>, args: Vec<E>) -> Result<Value> {
    ensure!(args.len() == 1);
    !&args.first().unwrap().eval(env)?
}

pub fn implies<E: Interpreter>(env: &Env<E>, args: Vec<E>) -> Result<Value> {
    ensure!(args.len() == 2);
    let a = args.get(0).unwrap().eval(env)?;
    let b = args.get(1).unwrap().eval(env)?;
    (!a)? | b
}

pub fn equals<E: Interpreter>(env: &Env<E>, args: Vec<E>) -> Result<Value> {
    ensure!(args.len() == 2);
    let a = args.get(0).unwrap().eval(env)?;
    let b = args.get(1).unwrap().eval(env)?;
    Ok((a == b).into())
}

pub fn le<E: Interpreter + Clone>(env: &Env<E>, args: Vec<E>) -> Result<Value> {
    lt(env, args.clone())? | equals(env, args)?
}

pub fn lt<E: Interpreter>(env: &Env<E>, args: Vec<E>) -> Result<Value> {
    ensure!(args.len() == 2);
    let a = args.get(0).unwrap().eval(env)?;
    let b = args.get(1).unwrap().eval(env)?;
    Ok(match a {
        Value::Number(v1, _, _) => match b {
            Value::Number(v2, _, _) => (v1 < v2).into(),
            _ => bail!("<= operation with a non-number value"),
        },
        _ => bail!("<= operation with a non-number value"),
    })
}

pub fn plus<E: Interpreter>(env: &Env<E>, args: Vec<E>) -> Result<Value> {
    ensure!(args.len() == 2);
    let a = args.get(0).unwrap().eval(env)?;
    let b = args.get(1).unwrap().eval(env)?;
    a + b
}

pub fn minus<E: Interpreter>(env: &Env<E>, args: Vec<E>) -> Result<Value> {
    ensure!(args.len() == 2);
    let a = args.get(0).unwrap().eval(env)?;
    let b = args.get(1).unwrap().eval(env)?;
    a - b
}

pub fn times<E: Interpreter>(env: &Env<E>, args: Vec<E>) -> Result<Value> {
    ensure!(args.len() == 2);
    let a = args.get(0).unwrap().eval(env)?;
    let b = args.get(1).unwrap().eval(env)?;
    a * b
}

pub fn div<E: Interpreter>(env: &Env<E>, args: Vec<E>) -> Result<Value> {
    ensure!(args.len() == 2);
    let a = args.get(0).unwrap().eval(env)?;
    let b = args.get(1).unwrap().eval(env)?;
    a / b
}

pub fn exists<E: Clone + Interpreter + Typeable>(env: &Env<E>, args: Vec<E>) -> Result<Value> {
    ensure!(args.len() == 2);
    let v = args.get(0).unwrap();
    let e = args.get(1).unwrap();
    for o in env
        .get_objects(&v.tpe())
        .context(format!("No objects of type {:?}", v.tpe()))?
    {
        let mut new_env = env.clone();
        let v_name = match v.eval(env)? {
            Value::Symbol(s) => s,
            _ => bail!("Variable is not a symbol"),
        };
        new_env.bound(v.tpe().clone(), v_name, o.clone());
        if e.eval(&new_env)? == true.into() {
            return Ok(true.into());
        }
    }
    Ok(false.into())
}

pub fn forall<E: Interpreter + Clone + Typeable>(env: &Env<E>, args: Vec<E>) -> Result<Value> {
    ensure!(args.len() == 2);
    let v = args.get(0).unwrap();
    let e = args.get(1).unwrap();
    for o in env
        .get_objects(&v.tpe())
        .context(format!("No objects of type {:?}", v.tpe()))?
    {
        let mut new_env = env.clone();
        let v_name = match v.eval(env)? {
            Value::Symbol(s) => s,
            _ => bail!("Variable is not a symbol"),
        };
        new_env.bound(v.tpe().clone(), v_name, o.clone());
        if e.eval(&new_env)? == false.into() {
            return Ok(false.into());
        }
    }
    Ok(true.into())
}

pub fn iff<E: Interpreter>(env: &Env<E>, args: Vec<E>) -> Result<Value> {
    ensure!(args.len() == 2);
    let a = args.get(0).unwrap().eval(env)?;
    let b = args.get(1).unwrap().eval(env)?;
    Ok(match a {
        Value::Bool(v1) => match b {
            Value::Bool(v2) => (v1 == v2).into(),
            _ => bail!("iff procedure with a non-boolean value"),
        },
        _ => bail!("iff procedure with a non-boolean value"),
    })
}

pub fn end<E: Interpreter + std::fmt::Debug>(env: &Env<E>, args: Vec<E>) -> Result<Value> {
    ensure!(args.len() == 1);
    let id = args.first().unwrap().eval(env)?;
    let id = match id {
        Value::Symbol(s) => s,
        _ => bail!(format!("Expected a symbol but got {id}")),
    };

    if let Some(method) = env.crt_method() {
        if let Some(subtask) = method.subtasks().get(&id) {
            Ok(subtask.end(env).eval(Some(method), env).into())
        } else {
            bail!(format!("No subtask with the id {id}"));
        }
    } else {
        bail!(format!(
            "No method in the current environment, cannot evaluate subtask {id}"
        ));
    }
}

pub fn start<E: Interpreter>(env: &Env<E>, args: Vec<E>) -> Result<Value> {
    ensure!(args.len() == 1);
    let id = args.first().unwrap().eval(env)?;
    let id = match id {
        Value::Symbol(s) => s,
        _ => bail!(format!("Expected a symbol but got {id}")),
    };

    if let Some(method) = env.crt_method() {
        if let Some(subtask) = method.subtasks().get(&id) {
            Ok(subtask.start(env).eval(Some(method), env).into())
        } else {
            bail!(format!("No subtask with the id {id}"));
        }
    } else {
        bail!(format!(
            "No method in the current environment, cannot evaluate subtask {id}"
        ));
    }
}

/* ========================================================================== */
/*                                    Tests                                   */
/* ========================================================================== */

#[cfg(test)]
mod tests {
    use std::collections::HashMap;

    use unified_planning::{atom::Content, Atom, Expression, ExpressionKind};

    use crate::models::{
        action::DurativeAction,
        method::{Method, Subtask},
        time::Timepoint,
    };

    use super::*;

    #[derive(Clone, Debug)]
    struct MockExpression(Value);
    impl Default for MockExpression {
        fn default() -> Self {
            Self(true.into())
        }
    }
    impl Interpreter for MockExpression {
        fn eval(&self, _: &Env<Self>) -> Result<Value> {
            Ok(self.0.clone())
        }

        fn convert_to_csp_constraint(&self, _: &Env<Self>) -> Result<crate::models::csp::CspConstraint> {
            todo!();
        }
    }
    impl Typeable for MockExpression {
        fn tpe(&self) -> String {
            match self.0 {
                Value::Bool(_) => "boolean".into(),
                Value::Number(_, _, _) => "number".into(),
                Value::Symbol(_) => "symbol".into(),
            }
        }
    }

    macro_rules! test_err {
        ($op:expr, $env:expr) => {
            assert!($op(&$env, vec![]).is_err())
        };
        ($op:expr, $env:expr, $($a:ident),+) => {
            assert!($op(&$env, vec![$($a.clone()),+]).is_err())
        };
    }
    macro_rules! test {
        ($op:expr, $env:expr, $e:expr, $($a:ident),+) => {
            assert_eq!($op(&$env, vec![$($a.clone()),+])?, $e.into())
        };
    }

    #[test]
    fn test_and() -> Result<()> {
        let env = Env::<MockExpression>::default();
        let t = MockExpression(true.into());
        let f = MockExpression(false.into());
        let i = MockExpression(2.into());

        test_err!(and, env, i);
        test!(and, env, true, t);
        test!(and, env, true, t, t);
        test!(and, env, false, t, f);
        test!(and, env, false, f, t);
        test!(and, env, false, f, f);
        test!(and, env, true, t, t, t);
        test!(and, env, false, t, t, f);
        test!(and, env, false, f, f, f);
        Ok(())
    }

    #[test]
    fn test_or() -> Result<()> {
        let env = Env::<MockExpression>::default();
        let t = MockExpression(true.into());
        let f = MockExpression(false.into());
        let i = MockExpression(2.into());

        test_err!(or, env, i);
        test!(or, env, true, t);
        test!(or, env, true, t, t);
        test!(or, env, true, t, f);
        test!(or, env, true, f, t);
        test!(or, env, false, f, f);
        test!(or, env, true, t, t, t);
        test!(or, env, true, t, t, f);
        test!(or, env, false, f, f, f);
        Ok(())
    }

    #[test]
    fn test_not() -> Result<()> {
        let env = Env::<MockExpression>::default();
        let t = MockExpression(true.into());
        let f = MockExpression(false.into());
        let i = MockExpression(2.into());

        test_err!(not, env, i);
        test_err!(not, env);
        test_err!(not, env, t, t);
        test!(not, env, false, t);
        test!(not, env, true, f);
        Ok(())
    }

    #[test]
    fn test_implies() -> Result<()> {
        let env = Env::<MockExpression>::default();
        let t = MockExpression(true.into());
        let f = MockExpression(false.into());
        let i = MockExpression(2.into());

        test_err!(implies, env, i);
        test_err!(implies, env);
        test_err!(implies, env, t);
        test_err!(implies, env, t, t, t);
        test!(implies, env, true, t, t);
        test!(implies, env, false, t, f);
        test!(implies, env, true, f, t);
        test!(implies, env, true, f, f);
        Ok(())
    }

    #[test]
    fn test_equals() -> Result<()> {
        let env = Env::<MockExpression>::default();
        let t = MockExpression(true.into());
        let f = MockExpression(false.into());
        let i1 = MockExpression(2.into());
        let i2 = MockExpression(4.into());
        let s1 = MockExpression("a".into());
        let s2 = MockExpression("b".into());

        test_err!(equals, env);
        test_err!(equals, env, t);
        test_err!(equals, env, t, t, t);
        let values = vec![t, f, i1, i2, s1, s2];
        for i in 0..values.len() {
            for j in 0..values.len() {
                let e = i == j;
                let (v1, v2) = (values[i].clone(), values[j].clone());
                test!(equals, env, e, v1, v2);
            }
        }
        Ok(())
    }

    #[test]
    fn test_lt() -> Result<()> {
        let env = Env::<MockExpression>::default();
        let b = MockExpression(true.into());
        let i1 = MockExpression(2.into());
        let i2 = MockExpression(4.into());
        let s = MockExpression("s".into());

        test_err!(lt, env);
        test_err!(lt, env, i1);
        test_err!(lt, env, i1, i1, i1);
        test_err!(lt, env, b, b);
        test_err!(lt, env, b, i1);
        test_err!(lt, env, b, s);
        test_err!(lt, env, s, b);
        test_err!(lt, env, s, i1);
        test_err!(lt, env, s, s);
        test_err!(lt, env, i1, b);
        test_err!(lt, env, i1, s);
        test!(lt, env, false, i1, i1);
        test!(lt, env, true, i1, i2);
        test!(lt, env, false, i2, i1);
        test!(lt, env, false, i2, i2);
        Ok(())
    }

    #[test]
    fn test_le() -> Result<()> {
        let env = Env::<MockExpression>::default();
        let b = MockExpression(true.into());
        let i1 = MockExpression(2.into());
        let i2 = MockExpression(4.into());
        let s = MockExpression("s".into());

        test_err!(le, env);
        test_err!(le, env, i1);
        test_err!(le, env, i1, i1, i1);
        test_err!(le, env, b, b);
        test_err!(le, env, b, i1);
        test_err!(le, env, b, s);
        test_err!(le, env, s, b);
        test_err!(le, env, s, i1);
        test_err!(le, env, s, s);
        test_err!(le, env, i1, b);
        test_err!(le, env, i1, s);
        test!(le, env, true, i1, i1);
        test!(le, env, true, i1, i2);
        test!(le, env, false, i2, i1);
        test!(le, env, true, i2, i2);
        Ok(())
    }

    #[test]
    fn test_plus() -> Result<()> {
        let env = Env::<MockExpression>::default();
        let b = MockExpression(true.into());
        let i1 = MockExpression(2.into());
        let i2 = MockExpression(4.into());
        let s = MockExpression("s".into());

        test_err!(plus, env);
        test_err!(plus, env, i1);
        test_err!(plus, env, i1, i1, i1);
        test_err!(plus, env, b, b);
        test_err!(plus, env, b, i1);
        test_err!(plus, env, b, s);
        test_err!(plus, env, s, b);
        test_err!(plus, env, s, i1);
        test_err!(plus, env, s, s);
        test_err!(plus, env, i1, b);
        test_err!(plus, env, i1, s);
        test!(plus, env, 6, i1, i2);
        Ok(())
    }

    #[test]
    fn test_minus() -> Result<()> {
        let env = Env::<MockExpression>::default();
        let b = MockExpression(true.into());
        let i1 = MockExpression(2.into());
        let i2 = MockExpression(4.into());
        let s = MockExpression("s".into());

        test_err!(minus, env);
        test_err!(minus, env, i1);
        test_err!(minus, env, i1, i1, i1);
        test_err!(minus, env, b, b);
        test_err!(minus, env, b, i1);
        test_err!(minus, env, b, s);
        test_err!(minus, env, s, b);
        test_err!(minus, env, s, i1);
        test_err!(minus, env, s, s);
        test_err!(minus, env, i1, b);
        test_err!(minus, env, i1, s);
        test!(minus, env, -2, i1, i2);
        Ok(())
    }

    #[test]
    fn test_times() -> Result<()> {
        let env = Env::<MockExpression>::default();
        let b = MockExpression(true.into());
        let i1 = MockExpression(2.into());
        let i2 = MockExpression(4.into());
        let s = MockExpression("s".into());

        test_err!(times, env);
        test_err!(times, env, i1);
        test_err!(times, env, i1, i1, i1);
        test_err!(times, env, b, b);
        test_err!(times, env, b, i1);
        test_err!(times, env, b, s);
        test_err!(times, env, s, b);
        test_err!(times, env, s, i1);
        test_err!(times, env, s, s);
        test_err!(times, env, i1, b);
        test_err!(times, env, i1, s);
        test!(times, env, 8, i1, i2);
        Ok(())
    }

    #[test]
    fn test_div() -> Result<()> {
        let env = Env::<MockExpression>::default();
        let b = MockExpression(true.into());
        let i1 = MockExpression(2.into());
        let i2 = MockExpression(4.into());
        let s = MockExpression("s".into());

        test_err!(div, env);
        test_err!(div, env, i1);
        test_err!(div, env, i1, i1, i1);
        test_err!(div, env, b, b);
        test_err!(div, env, b, i1);
        test_err!(div, env, b, s);
        test_err!(div, env, s, b);
        test_err!(div, env, s, i1);
        test_err!(div, env, s, s);
        test_err!(div, env, i1, b);
        test_err!(div, env, i1, s);
        test!(div, env, 2, i2, i1);
        Ok(())
    }

    fn var(n: &str, t: &str) -> Expression {
        Expression {
            atom: Some(Atom {
                content: Some(Content::Symbol(n.into())),
            }),
            list: vec![],
            r#type: t.into(),
            kind: ExpressionKind::Variable.into(),
        }
    }
    fn sv(n: &str, t: &str) -> Expression {
        Expression {
            list: vec![
                Expression {
                    atom: Some(Atom {
                        content: Some(Content::Symbol(n.into())),
                    }),
                    kind: ExpressionKind::FluentSymbol.into(),
                    ..Default::default()
                },
                var("o", t),
            ],
            kind: ExpressionKind::StateVariable.into(),
            ..Default::default()
        }
    }

    #[test]
    fn test_exists() -> Result<()> {
        let mut env = Env::<Expression>::default();
        env.bound("t".into(), "o1".into(), "o1".into());
        env.bound("t".into(), "o2".into(), "o2".into());
        env.bound_fluent(vec!["f1".into(), "o1".into()], true.into())?;
        env.bound_fluent(vec!["f1".into(), "o2".into()], false.into())?;
        env.bound_fluent(vec!["f2".into(), "o1".into()], false.into())?;
        env.bound_fluent(vec!["f2".into(), "o2".into()], false.into())?;
        let var = var("o", "t");
        let e1 = sv("f1", "t");
        let e2 = sv("f2", "t");

        test_err!(exists, env);
        test_err!(exists, env, var);
        test_err!(exists, env, var, var, var);
        test_err!(exists, env, var, e1, e2);
        test!(exists, env, true, var, e1);
        test!(exists, env, false, var, e2);
        Ok(())
    }

    #[test]
    fn test_exists_double() -> Result<()> {
        let mut env = Env::<Expression>::default();
        env.bound("t1".into(), "o11".into(), "o11".into());
        env.bound("t1".into(), "o12".into(), "o12".into());
        env.bound("t2".into(), "o21".into(), "o21".into());
        env.bound("t2".into(), "o22".into(), "o22".into());
        env.bound_fluent(vec!["f".into(), "o11".into(), "o21".into()], true.into())?;
        env.bound_fluent(vec!["f".into(), "o11".into(), "o22".into()], false.into())?;
        env.bound_fluent(vec!["f".into(), "o12".into(), "o21".into()], false.into())?;
        env.bound_fluent(vec!["f".into(), "o12".into(), "o22".into()], false.into())?;
        env.bound_procedure("exists".into(), exists);
        let expr = Expression {
            list: vec![
                Expression {
                    atom: Some(Atom {
                        content: Some(Content::Symbol("exists".into())),
                    }),
                    kind: ExpressionKind::FunctionSymbol.into(),
                    ..Default::default()
                },
                var("o2", "t2"),
                Expression {
                    list: vec![
                        Expression {
                            atom: Some(Atom {
                                content: Some(Content::Symbol("f".into())),
                            }),
                            kind: ExpressionKind::FluentSymbol.into(),
                            ..Default::default()
                        },
                        var("o1", "t1"),
                        var("o2", "t2"),
                    ],
                    kind: ExpressionKind::StateVariable.into(),
                    ..Default::default()
                },
            ],
            kind: ExpressionKind::FunctionApplication.into(),
            ..Default::default()
        };
        let var = var("o1", "t1");

        test!(exists, env, true, var, expr);
        env.bound_fluent(vec!["f".into(), "o11".into(), "o21".into()], false.into())?;
        test!(exists, env, false, var, expr);
        Ok(())
    }

    #[test]
    fn test_forall() -> Result<()> {
        let mut env = Env::<Expression>::default();
        env.bound("t".into(), "o1".into(), "o1".into());
        env.bound("t".into(), "o2".into(), "o2".into());
        env.bound_fluent(vec!["f1".into(), "o1".into()], true.into())?;
        env.bound_fluent(vec!["f1".into(), "o2".into()], true.into())?;
        env.bound_fluent(vec!["f2".into(), "o1".into()], true.into())?;
        env.bound_fluent(vec!["f2".into(), "o2".into()], false.into())?;
        let var = var("o", "t");
        let e1 = sv("f1", "t");
        let e2 = sv("f2", "t");

        test_err!(forall, env);
        test_err!(forall, env, var);
        test_err!(forall, env, var, var, var);
        test_err!(forall, env, var, e1, e2);
        test!(forall, env, true, var, e1);
        test!(forall, env, false, var, e2);
        Ok(())
    }

    #[test]
    fn test_forall_double() -> Result<()> {
        let mut env = Env::<Expression>::default();
        env.bound("t1".into(), "o11".into(), "o11".into());
        env.bound("t1".into(), "o12".into(), "o12".into());
        env.bound("t2".into(), "o21".into(), "o21".into());
        env.bound("t2".into(), "o22".into(), "o22".into());
        env.bound_fluent(vec!["f".into(), "o11".into(), "o21".into()], true.into())?;
        env.bound_fluent(vec!["f".into(), "o11".into(), "o22".into()], true.into())?;
        env.bound_fluent(vec!["f".into(), "o12".into(), "o21".into()], true.into())?;
        env.bound_fluent(vec!["f".into(), "o12".into(), "o22".into()], true.into())?;
        env.bound_procedure("forall".into(), forall);
        let expr = Expression {
            list: vec![
                Expression {
                    atom: Some(Atom {
                        content: Some(Content::Symbol("forall".into())),
                    }),
                    kind: ExpressionKind::FunctionSymbol.into(),
                    ..Default::default()
                },
                var("o2", "t2"),
                Expression {
                    list: vec![
                        Expression {
                            atom: Some(Atom {
                                content: Some(Content::Symbol("f".into())),
                            }),
                            kind: ExpressionKind::FluentSymbol.into(),
                            ..Default::default()
                        },
                        var("o1", "t1"),
                        var("o2", "t2"),
                    ],
                    kind: ExpressionKind::StateVariable.into(),
                    ..Default::default()
                },
            ],
            kind: ExpressionKind::FunctionApplication.into(),
            ..Default::default()
        };
        let var = var("o1", "t1");

        test!(forall, env, true, var, expr);
        env.bound_fluent(vec!["f".into(), "o11".into(), "o21".into()], false.into())?;
        test!(forall, env, false, var, expr);
        Ok(())
    }

    #[test]
    fn test_iff() -> Result<()> {
        let env = Env::<MockExpression>::default();
        let t = MockExpression(true.into());
        let f = MockExpression(false.into());
        let i1 = MockExpression(2.into());
        let i2 = MockExpression(4.into());
        let s1 = MockExpression("a".into());
        let s2 = MockExpression("b".into());

        test_err!(iff, env);
        test_err!(iff, env, t);
        test_err!(iff, env, t, t, t);
        let values = vec![t, f, i1, i2, s1, s2];
        for i in 0..values.len() {
            for j in 0..values.len() {
                let (v1, v2) = (values[i].clone(), values[j].clone());
                let (e1, e2) = (v1.eval(&env)?, v2.eval(&env)?);

                match e1 {
                    Value::Bool(_) => match e2 {
                        Value::Bool(_) => test!(iff, env, i == j, v1, v2),
                        _ => test_err!(iff, env, v1, v2),
                    },
                    _ => test_err!(iff, env, v1, v2),
                };
            }
        }
        Ok(())
    }

    fn _build_container_env() -> Env<MockExpression> {
        fn a(n: &str, s: Timepoint, e: Timepoint) -> DurativeAction<MockExpression> {
            DurativeAction::new(n.into(), n.into(), vec![], vec![], vec![], s, e, None)
        }
        fn st_a(n: &str, s: Timepoint, e: Timepoint) -> Subtask<MockExpression> {
            Subtask::Action(a(n, s, e))
        }
        fn m(n: &str, st: HashMap<String, Subtask<MockExpression>>) -> Method<MockExpression> {
            Method::new(n.into(), n.into(), vec![], vec![], vec![], st)
        }
        fn t(i: i32) -> Timepoint {
            Timepoint::fixed(i.into())
        }

        let mut env = Env::<MockExpression>::default();
        env.global_end = 302.into();
        let s1 = t(0);
        let e1 = t(100);
        let a1 = st_a("a1", s1.clone(), e1);
        let s2 = t(101);
        let e2 = t(251);
        let a2 = st_a("a2", s2, e2);
        let s3 = t(252);
        let e3 = t(302);
        let a3 = st_a("a3", s3, e3.clone());
        let mth = m(
            "m",
            HashMap::from([("s1".into(), a1), ("s2".into(), a2), ("s3".into(), a3)]),
        );
        env.set_method(mth);
        env
    }

    #[test]
    fn test_end() -> Result<()> {
        let mut env = _build_container_env();

        // Valid arguments
        let ids = ["s1", "s2", "s3"]
            .iter()
            .map(|&s| MockExpression(s.into()))
            .collect::<Vec<_>>();
        let expected = &[100, 251, 302];
        for (id, &ex) in ids.iter().zip(expected) {
            test!(end, env, ex, id);
            test_err!(end, env);
            test_err!(end, env, id, id);
        }

        // Invalid arguments
        let fails = &[
            MockExpression("s4".into()),
            MockExpression(true.into()),
            MockExpression(15.into()),
        ];
        for f in fails.iter() {
            test_err!(end, env, f);
        }

        // No method
        env.clear_method();
        for id in ids.iter() {
            test_err!(end, env, id);
            test_err!(end, env);
            test_err!(end, env, id, id);
        }

        Ok(())
    }

    #[test]
    fn test_start() -> Result<()> {
        let mut env = _build_container_env();

        // Valid arguments
        let ids = ["s1", "s2", "s3"]
            .iter()
            .map(|&s| MockExpression(s.into()))
            .collect::<Vec<_>>();
        let expected = &[0, 101, 252];
        for (id, &ex) in ids.iter().zip(expected) {
            test!(start, env, ex, id);
            test_err!(start, env);
            test_err!(start, env, id, id);
        }

        // Invalid arguments
        let fails = &[
            MockExpression("s4".into()),
            MockExpression(true.into()),
            MockExpression(15.into()),
        ];
        for f in fails.iter() {
            test_err!(start, env, f);
        }

        // No method
        env.clear_method();
        for id in ids.iter() {
            test_err!(start, env, id);
            test_err!(start, env);
            test_err!(start, env, id, id);
        }

        Ok(())
    }
}<|MERGE_RESOLUTION|>--- conflicted
+++ resolved
@@ -12,19 +12,11 @@
 pub type Procedure<E> = fn(&Env<E>, Vec<E>) -> Result<Value>;
 
 pub fn and<E: Interpreter>(env: &Env<E>, args: Vec<E>) -> Result<Value> {
-<<<<<<< HEAD
-    args.iter().try_fold(true.into(), |b, a| b & a.eval(env)?)
-}
-
-pub fn or<E: Interpreter>(env: &Env<E>, args: Vec<E>) -> Result<Value> {
-    args.iter().try_fold(false.into(), |b, a| b | a.eval(env)?)
-=======
     args.iter().try_fold(true.into(), |r, a| r & a.eval(env)?)
 }
 
 pub fn or<E: Interpreter>(env: &Env<E>, args: Vec<E>) -> Result<Value> {
     args.iter().try_fold(false.into(), |r, a| r | a.eval(env)?)
->>>>>>> fa163db2
 }
 
 pub fn not<E: Interpreter>(env: &Env<E>, args: Vec<E>) -> Result<Value> {
